###############################################################################
# general utilities for Sentinel-1

# Copyright (c) 2016-2021, the pyroSAR Developers.

# This file is part of the pyroSAR Project. It is subject to the
# license terms in the LICENSE.txt file found in the top-level
# directory of this distribution and at
# https://github.com/johntruckenbrodt/pyroSAR/blob/master/LICENSE.txt.
# No part of the pyroSAR project, including this file, may be
# copied, modified, propagated, or distributed except according
# to the terms contained in the LICENSE.txt file.
###############################################################################

import os
import re
import sys
import requests
import zipfile as zf
from datetime import datetime
from dateutil import parser as dateutil_parser
import xml.etree.ElementTree as ET
import numpy as np
from osgeo import gdal
from osgeo.gdalconst import GA_Update
from . import linesimplify as ls
from pyroSAR.examine import ExamineSnap
import progressbar as pb

from spatialist.ancillary import finder, urlQueryParser

try:
    import argparse
except ImportError:
    try:
        os.remove(os.path.join(os.path.dirname(sys.argv[0]), 'locale.pyc'))
    finally:
        import argparse


def init_parser():
    """
    initialize argument parser for S1 processing utilities
    """
    parser = argparse.ArgumentParser()
    parser.add_argument('-t', '--transform', action='store_true', help='transform the final DEM to UTM coordinates')
    parser.add_argument('-l', '--logfiles', action='store_true', help='create logfiles of the executed GAMMA commands')
    parser.add_argument('-i', '--intermediates', action='store_true', help='keep intermediate files')
    parser.add_argument('-q', '--quiet', action='store_true', help='suppress standard console prints')
    parser.add_argument('-tr', '--targetresolution', default=20, help='the target resolution in meters for x and y',
                        type=int)
    parser.add_argument('-fg', '--func_geoback', default=2, help='backward geocoding interpolation function; '
                                                                 '0 - Nearest Neighbor, 1 - Bicubic Spline, 2 - Bicubic Spline-Log; '
                                                                 'method 1: negative values possible (e.g. in urban areas) - use method 2 to avoid this',
                        type=int)
    parser.add_argument('-fi', '--func_interp', default=0,
                        help='function for interpolation of layover/shadow/foreshortening/DEM gaps; '
                             '0 - set to 0, 1 - linear interpolation, 2 - actual value, 3 - nn-thinned', type=int)
    parser.add_argument('-poe', '--poedir', default=None,
                        help='directory containing aux_poeorb (precise orbit ephemerides) orbit state vector files')
    parser.add_argument('-res', '--resdir', default=None,
                        help='directory containing aux_resorb (restituted orbit) orbit state vector files')
    parser.add_argument('zipfile', help='S1 zipped scene archive to be used')
    parser.add_argument('tempdir', help='temporary directory for intermediate files')
    parser.add_argument('outdir', help='output directory')
    parser.add_argument('srtmdir', help='directory containing SRTM hgt tiles (subdirectories possible)')
    return parser


# todo check existence not by file name but by start and stop time; files are sometimes re-published
class OSV(object):
    """
    interface for management of S1 Orbit State Vector (OSV) files

    input is a directory which is supposed to contain, or already contains, OSV files.
    Two subdirectories are expected and created otherwise:
    one for Precise Orbit Ephemerides (POE) named POEORB and one for Restituted Orbit (RES) files named RESORB

    Using method :meth:`match` the corresponding POE (priority) or RES file is returned for a timestamp.
    Timestamps are always handled in the format YYYYmmddTHHMMSS.

    Parameters
    ----------
    osvdir: str
        the directory to write the orbit files to
    timeout: int or tuple or None
        the timeout in seconds for downloading OSV files as provided to :func:`requests.get`
    
    See Also
    --------
    `requests timeouts <https://requests.readthedocs.io/en/master/user/advanced/#timeouts>`_
    """
    
    def __init__(self, osvdir=None, timeout=20):
        self.timeout = timeout
        if osvdir is None:
            try:
                auxdatapath = ExamineSnap().auxdatapath
            except AttributeError:
                auxdatapath = os.path.join(os.path.expanduser('~'), '.snap', 'auxdata')
            osvdir = os.path.join(auxdatapath, 'Orbits', 'Sentinel-1')
        self.url = 'https://scihub.copernicus.eu/gnss/search/'
        self.auth = ('gnssguest', 'gnssguest')
        self.outdir_poe = os.path.join(osvdir, 'POEORB')
        self.outdir_res = os.path.join(osvdir, 'RESORB')
        self.pattern = r'S1[AB]_OPER_AUX_(?:POE|RES)ORB_OPOD_[0-9TV_]{48}\.EOF'
        self.pattern_fine = r'(?P<sensor>S1[AB])_OPER_AUX_' \
                            r'(?P<type>(?:POE|RES)ORB)_OPOD_' \
                            r'(?P<publish>[0-9]{8}T[0-9]{6})_V' \
                            r'(?P<start>[0-9]{8}T[0-9]{6})_' \
                            r'(?P<stop>[0-9]{8}T[0-9]{6})\.EOF'
        self._init_dir()
        self._reorganize()
    
    def __enter__(self):
        return self
    
    def __exit__(self, exc_type, exc_val, exc_tb):
        return
    
    def _init_dir(self):
        """
        create directories if they don't exist yet
        """
        for dir in [self.outdir_poe, self.outdir_res]:
            if not os.path.isdir(dir):
                os.makedirs(dir)
    
    def _parse(self, file):
        basename = os.path.basename(file)
        groups = re.match(self.pattern_fine, basename).groupdict()
        return groups
    
    def _reorganize(self):
        """
        compress and move EOF files into subdirectories

        Returns
        -------

        """
        message = True
        for subdir in [self.outdir_poe, self.outdir_res]:
            if not os.path.isdir(subdir):
                continue
            files = finder(subdir, [self.pattern], recursive=False, regex=True)
            for eof in files:
                base = os.path.basename(eof)
                target = os.path.join(self._subdir(eof), base + '.zip')
                os.makedirs(os.path.dirname(target), exist_ok=True)
                if not os.path.isfile(target):
                    if message:
                        print('compressing and reorganizing EOF files')
                        message = False
                    with zf.ZipFile(file=target,
                                    mode='w',
                                    compression=zf.ZIP_DEFLATED) as zip:
                        zip.write(filename=eof,
                                  arcname=base)
                os.remove(eof)
    
    def _typeEvaluate(self, osvtype):
        """
        evaluate the 'osvtype' method argument and return the corresponding remote repository and local directory

        Parameters
        ----------
        osvtype: str
            the type of orbit files required; either 'POE' or 'RES'

        Returns
        -------
        tuple of str
            the remote repository and local directory of the osv type
        """
        if osvtype not in ['POE', 'RES']:
            raise IOError('type must be either "POE" or "RES"')
        if osvtype == 'POE':
            return self.outdir_poe
        else:
            return self.outdir_res
    
    def catch(self, sensor, osvtype='POE', start=None, stop=None):
        """
        check a server for files

        Parameters
        ----------
        sensor: str or list
            The S1 mission(s):
             - 'S1A'
             - 'S1B'
             - ['S1A', 'S1B']
        osvtype: {'POE', 'RES'}
            the type of orbit files required
        start: str
            the date to start searching for files in format YYYYmmddTHHMMSS
        stop: str
            the date to stop searching for files in format YYYYmmddTHHMMSS

        Returns
        -------
        list
            the product dictionary of the remote OSV files, with href
        """
        # a dictionary for storing the url arguments
        query = {}
        
        if osvtype == 'POE':
            query['producttype'] = 'AUX_POEORB'
        elif osvtype == 'RES':
            query['producttype'] = 'AUX_RESORB'
        else:
            raise RuntimeError("osvtype must be either 'POE' or 'RES'")
        
        if sensor in ['S1A', 'S1B']:
            query['platformname'] = 'Sentinel-1'
            # filename starts w/ sensor
            query['filename'] = '{}*'.format(sensor)
        elif sorted(sensor) == ['S1A', 'S1B']:
            query['platformname'] = 'Sentinel-1'
        else:
            raise RuntimeError('unsupported input for parameter sensor')
        
        # the collection of files to be returned
        collection = []
        # set the defined date or the date of the first existing OSV file otherwise
        # two days are added/subtracted from the defined start and stop dates since the
        # online query does only allow for searching the start time; hence, if e.g.
        # the start date is 2018-01-01T000000, the query would not return the corresponding
        # file, whose start date is 2017-12-31 (V20171231T225942_20180102T005942)
        if start is not None:
            date_start = datetime.strptime(start, '%Y%m%dT%H%M%S').strftime('%Y-%m-%dT%H:%M:%SZ')
        else:
            date_start = datetime.strptime('2014-07-31', '%Y-%m-%d').strftime('%Y-%m-%dT%H:%M:%SZ')
        # set the defined date or the current date otherwise
        if stop is not None:
            date_stop = datetime.strptime(stop, '%Y%m%dT%H%M%S').strftime('%Y-%m-%dT%H:%M:%SZ')
        else:
            date_stop = datetime.now().strftime('%Y-%m-%dT%H:%M:%SZ')
        
        # append the time frame to the query dictionary
        query['beginPosition'] = '[{} TO {}]'.format(date_start,date_stop)
        query['endPosition'] = '[{} TO {}]'.format(date_start,date_stop)
        print('searching for new {} files'.format(osvtype))
        query_list = []
        for keyword, value in query.items():
            query_elem = '{}:{}'.format(keyword,value)
            query_list.append(query_elem)
        query_str = ' '.join(query_list)
        target = '{}?q={}&format=json'.format(self.url, query_str)
        print(target)
<<<<<<< HEAD

        def _parse_gnsssearch_json(search_dict):
            parsed_dict = {}
            # Will return ['entry'] as dict if only one item
            # If so just make a list
            if isinstance(search_dict, dict):
                search_dict = [search_dict]
            for entry in search_dict:
                id = entry['id']
                entry_dict = {}

                for key, value in entry.items():
                    if key == 'title':
                        entry_dict[key] = value
                    elif key == 'id':
                        entry_dict[key] = value
                    elif key == 'ondemand':
                        if value.lower() == 'true':
                            entry_dict[key] = True
                        else:
                            entry_dict[key] = False
                    elif key == 'str':
                        for elem in value:
                            entry_dict[elem['name']] = elem['content']
                    elif key == 'link':
                        for elem in value:
                            if 'rel' in elem.keys():
                                href_key = 'href_' + elem['rel'] 
                                entry_dict[href_key] = elem['href']
                            else:
                                entry_dict['href'] = elem['href']
                    elif key == 'date':
                        for elem in value:
                            entry_dict[elem['name']] = dateutil_parser.parse(elem['content'])
                
                parsed_dict[id] = entry_dict
            return parsed_dict

        def _parse_gnsssearch_response(response_json):
            if 'entry' in response_json.keys():
                search_dict = response_json['entry']
                parsed_dict = _parse_gnsssearch_json(search_dict)
            else:
                parsed_dict = {}
            return parsed_dict

        response = requests.get(target, auth=self.auth)
        response.raise_for_status()
        response_json = response.json()['feed']
        total_results = response_json['opensearch:totalResults']
        print('found {} OSV results'.format(total_results))
        subquery = [link['href'] for link in response_json['link'] if link['rel'] == 'self'][0]
        if int(total_results) > 10:
            subquery = subquery.replace('rows=10','rows=100')
        while subquery:
            subquery_response = requests.get(subquery, auth=self.auth)
            subquery_response.raise_for_status()
            subquery_json = subquery_response.json()['feed']
            subquery_products = _parse_gnsssearch_response(subquery_json)
            collection += list(subquery_products.values())
            if 'next' in [link['rel'] for link in subquery_json['link']]:
                subquery = [link['href'] for link in subquery_json['link'] if link['rel'] == 'next'][0]
            else:
                subquery = None
=======
        while target is not None:
            response = requests.get(target, timeout=self.timeout).json()
            remotes = [item['remote_url'] for item in response['results']]
            collection += remotes
            target = response['next']
>>>>>>> 171fa4bc
        if osvtype == 'RES' and self.maxdate('POE', 'stop') is not None:
            collection = [x for x in collection
                          if self.date(x['filename'], 'start') > self.maxdate('POE', 'stop')]
        return collection
    
    def date(self, file, datetype):
        """
        extract a date from an OSV file name

        Parameters
        ----------
        file: str
            the OSV file
        datetype: {'publish', 'start', 'stop'}
            one of three possible date types contained in the OSV filename

        Returns
        -------
        str
            a time stamp in the format YYYYmmddTHHMMSS
        """
        return self._parse(file)[datetype]
    
    def clean_res(self):
        """
        delete all RES files for whose date a POE file exists
        """
        maxdate_poe = self.maxdate('POE', 'stop')
        if maxdate_poe is not None:
            deprecated = [x for x in self.getLocals('RES') if self.date(x, 'stop') < maxdate_poe]
            print('deleting {} RES file{}'.format(len(deprecated), '' if len(deprecated) == 1 else 's'))
            for item in deprecated:
                os.remove(item)
    
    def getLocals(self, osvtype='POE'):
        """
        get a list of local files of specific type

        Parameters
        ----------
        osvtype: {'POE', 'RES'}
            the type of orbit files required

        Returns
        -------
        list
            a selection of local OSV files
        """
        directory = self._typeEvaluate(osvtype)
        return finder(directory, [self.pattern], regex=True)
    
    def maxdate(self, osvtype='POE', datetype='stop'):
        """
        return the latest date of locally existing POE/RES files

        Parameters
        ----------
        osvtype: {'POE', 'RES'}
            the type of orbit files required
        datetype: {'publish', 'start', 'stop'}
            one of three possible date types contained in the OSV filename

        Returns
        -------
        str
            a timestamp in format YYYYmmddTHHMMSS
        """
        directory = self._typeEvaluate(osvtype)
        files = finder(directory, [self.pattern], regex=True)
        return max([self.date(x, datetype) for x in files]) if len(files) > 0 else None
    
    def mindate(self, osvtype='POE', datetype='start'):
        """
        return the earliest date of locally existing POE/RES files

        Parameters
        ----------
        osvtype: {'POE', 'RES'}
            the type of orbit files required
        datetype: {'publish', 'start', 'stop'}
            one of three possible date types contained in the OSV filename

        Returns
        -------
        str
            a timestamp in format YYYYmmddTHHMMSS
        """
        directory = self._typeEvaluate(osvtype)
        files = finder(directory, [self.pattern], regex=True)
        return min([self.date(x, datetype) for x in files]) if len(files) > 0 else None
    
    def match(self, sensor, timestamp, osvtype='POE'):
        """
        return the corresponding OSV file for the provided sensor and time stamp.
        The file returned is one which covers the acquisition time and, if multiple exist,
        the one which was published last.
        In case a list of options is provided as osvtype, the file of higher accuracy (i.e. POE over RES) is returned.

        Parameters
        ----------
        sensor: str
            The S1 mission:
             - 'S1A'
             - 'S1B'
        timestamp: str
            the time stamp in the format 'YYYmmddTHHMMSS'
        osvtype: str or list
            the type of orbit files required; either 'POE', 'RES' or a list of both

        Returns
        -------
        str
            the best matching orbit file (overlapping time plus latest publication date)
        """
        # list all locally existing files of the defined type
        if osvtype in ['POE', 'RES']:
            locals = self.getLocals(osvtype)
            # filter the files to those which contain data for the defined time stamp
            files = [x for x in locals if self.date(x, 'start') <= timestamp <= self.date(x, 'stop')]
            files = [x for x in files if os.path.basename(x).startswith(sensor)]
            if len(files) > 0:
                # select the file which was published last
                best = self.sortByDate(files, 'publish')[-1]
                return best
            elif len(files) == 1:
                return files[0]
            return None
        elif sorted(osvtype) == ['POE', 'RES']:
            best = self.match(sensor=sensor, timestamp=timestamp, osvtype='POE')
            if not best:
                best = self.match(sensor=sensor, timestamp=timestamp, osvtype='RES')
            return best
    
    def retrieve(self, products, pbar=False):
        """
        download a list of product dictionaries into the respective subdirectories, i.e. POEORB or RESORB

        Parameters
        ----------
        files: list
            a list of remotely existing OSV product dictionaries as returned by method :meth:`catch`
        pbar: bool
            add a progressbar?

        Returns
        -------
        """
        downloads = []
        for product in products:
            if ['filename','href'] not in product.keys():
                raise RuntimeError("product dictionaries must contain 'filename' and 'href' keys")
            basename = product['filename']
            remote = product['href']

            outdir = self._subdir(basename)
            os.makedirs(outdir, exist_ok=True)
            local = os.path.join(outdir, basename) + '.zip'
            if not os.path.isfile(local):
                downloads.append((remote, local, basename))
        if len(downloads) == 0:
            return
        print('downloading {} file{}'.format(len(downloads), '' if len(downloads) == 1 else 's'))
        if pbar:
            progress = pb.ProgressBar(max_value=len(downloads))
        i = 0
        for remote, local, basename in downloads:
<<<<<<< HEAD
            infile = requests.get(remote, auth=self.auth)
=======
            infile = requests.get(remote, timeout=self.timeout)
>>>>>>> 171fa4bc
            with zf.ZipFile(file=local,
                            mode='w',
                            compression=zf.ZIP_DEFLATED) \
                    as outfile:
                outfile.writestr(zinfo_or_arcname=basename,
                                 data=infile.content)
            infile.close()
            if pbar:
                i += 1
                progress.update(i)
        if pbar:
            progress.finish()
        self.clean_res()
    
    def sortByDate(self, files, datetype='start'):
        """
        sort a list of OSV files by a specific date type

        Parameters
        ----------
        files: list
            some OSV files
        datetype: {'publish', 'start', 'stop'}
            one of three possible date types contained in the OSV filename

        Returns
        -------
        list
            the input OSV files sorted by the defined date
        """
        return sorted(files, key=lambda x: self.date(x, datetype))
    
    def _subdir(self, file):
        """
        | return the subdirectory in which to store the EOF file,
        | i.e. basedir/{type}ORB/{sensor}/{year}/{month}
        | e.g. basedir/POEORB/S1A/2018/12

        Parameters
        ----------
        file: str
            the EOF filename

        Returns
        -------
        str
            the target directory
        """
        attr = self._parse(file)
        outdir = self._typeEvaluate(attr['type'][:3])
        start = self.date(file, datetype='start')
        start = datetime.strptime(start, '%Y%m%dT%H%M%S')
        month = '{:02d}'.format(start.month)
        outdir = os.path.join(outdir, attr['sensor'],
                              str(start.year), month)
        return outdir


def removeGRDBorderNoise(scene, method='pyroSAR'):
    """
    Mask out Sentinel-1 image border noise. This function implements the method for removing GRD border noise as
    recommended by ESA and implemented in SNAP and additionally adds further refinement of the result using an image
    border line simplification approach. In this approach the border between valid and invalid pixels is first
    simplified using the method by Visvalingam and Whyatt references below. The line segments of the new border are then
    shifted until all pixels considered invalid before the simplification are again on one side of the line.
    See image below for further clarification.

    References:
        - 'Masking "No-value" Pixels on GRD Products generated by the Sentinel-1 ESA IPF'
          (issue 2.1 Jan 29 2018); available online under
          https://sentinel.esa.int/web/sentinel/user-guides/sentinel-1-sar/document-library
        - Visvalingam, M. and Whyatt J.D. (1993):
          "Line Generalisation by Repeated Elimination of Points",
          Cartographic J., 30 (1), 46 - 51

    Parameters
    ----------
    scene: ~pyroSAR.drivers.SAFE
        the Sentinel-1 scene object
    method: str
        the border noise removal method to be applied; one of the following:
         - 'ESA': the pure implementation as described by ESA
         - 'pyroSAR': the ESA method plus the custom pyroSAR refinement


    .. figure:: figures/S1_bnr.png
        :scale: 30%

        Demonstration of the border noise removal for a vertical left image border. The area under the respective lines
        covers pixels considered valid, everything above will be masked out. The blue line is the result of the noise
        removal as recommended by ESA, in which a lot of noise is still present. The red line is the over-simplified
        result using the Visvalingam-Whyatt method of poly-line vertex reduction. The green line is the final result
        after further correcting the VW-simplified result.

    """
    if scene.compression is not None:
        raise RuntimeError('scene is not yet unpacked')
    
    if method not in ['pyroSAR', 'ESA']:
        raise AttributeError("parameter 'method' must be either 'pyroSAR' or 'ESA'")
    
    blocksize = 2000
    
    # compute noise scaling factor
    if scene.meta['IPF_version'] >= 2.9:
        print('border noise removal not necessary for IPF version {}'.format(scene.meta['IPF_version']))
        return
    elif scene.meta['IPF_version'] <= 2.5:
        knoise = {'IW': 75088.7, 'EW': 56065.87}[scene.acquisition_mode]
        cads = scene.getFileObj(scene.findfiles('calibration-s1[ab]-[ie]w-grd-(?:hh|vv)')[0])
        caltree = ET.fromstring(cads.read())
        cads.close()
        adn = float(caltree.find('.//calibrationVector/dn').text.split()[0])
        if scene.meta['IPF_version'] < 2.34:
            scalingFactor = knoise * adn
        else:
            scalingFactor = knoise * adn * adn
    else:
        scalingFactor = 1
    
    # read noise vectors from corresponding annotation xml
    noisefile = scene.getFileObj(scene.findfiles('noise-s1[ab]-[ie]w-grd-(?:hh|vv)')[0])
    noisetree = ET.fromstring(noisefile.read())
    noisefile.close()
    noiseVectors = noisetree.findall('.//noiseVector')
    
    # define boundaries of image subsets to be masked (4x the first lines/samples of the image boundaries)
    subsets = [(0, 0, blocksize, scene.lines),
               (0, 0, scene.samples, blocksize),
               (scene.samples - blocksize, 0, scene.samples, scene.lines),
               (0, scene.lines - blocksize, scene.samples, scene.lines)]
    
    # extract column indices of noise vectors
    yi = np.array([int(x.find('line').text) for x in noiseVectors])
    
    # create links to the tif files for a master co-polarization and all other polarizations as slaves
    master = scene.findfiles('s1.*(?:vv|hh).*tiff')[0]
    ras_master = gdal.Open(master, GA_Update)
    ras_slaves = [gdal.Open(x, GA_Update) for x in scene.findfiles('s1.*tiff') if x != master]
    
    outband_master = ras_master.GetRasterBand(1)
    outband_slaves = [x.GetRasterBand(1) for x in ras_slaves]
    
    # iterate over the four image subsets
    for subset in subsets:
        print(subset)
        xmin, ymin, xmax, ymax = subset
        xdiff = xmax - xmin
        ydiff = ymax - ymin
        # linear interpolation of noise vectors to array
        noise_interp = np.empty((ydiff, xdiff), dtype=float)
        for i in range(0, len(noiseVectors)):
            if ymin <= yi[i] <= ymax:
                # extract row indices of noise vector
                xi = [int(x) for x in noiseVectors[i].find('pixel').text.split()]
                # extract noise values
                noise = [float(x) for x in noiseVectors[i].find('noiseLut').text.split()]
                # interpolate values along rows
                noise_interp[yi[i] - ymin, :] = np.interp(range(0, xdiff), xi, noise)
        for i in range(0, xdiff):
            yi_t = yi[(ymin <= yi) & (yi <= ymax)] - ymin
            # interpolate values along columns
            noise_interp[:, i] = np.interp(range(0, ydiff), yi_t, noise_interp[:, i][yi_t])
        
        # read subset of image to array and subtract interpolated noise (denoising)
        mat_master = outband_master.ReadAsArray(*[xmin, ymin, xdiff, ydiff])
        denoisedBlock = mat_master.astype(float) ** 2 - noise_interp * scalingFactor
        # mask out all pixels with a value below 0.5 in the denoised block or 30 in the original block
        denoisedBlock[(denoisedBlock < 0.5) | (mat_master < 30)] = 0
        denoisedBlock = np.sqrt(denoisedBlock)
        
        if method == 'pyroSAR':
            # helper functions for masking out negative values
            def helper1(x):
                return len(x) - np.argmax(x > 0)
            
            def helper2(x):
                return len(x) - np.argmax(x[::-1] > 0)
            
            # mask out negative values and simplify borders (custom implementation)
            if subset == (0, 0, blocksize, scene.lines):
                border = np.apply_along_axis(helper1, 1, denoisedBlock)
                border = blocksize - ls.reduce(border)
                for j in range(0, ydiff):
                    denoisedBlock[j, :border[j]] = 0
                    denoisedBlock[j, border[j]:] = 1
            elif subset == (0, scene.lines - blocksize, scene.samples, scene.lines):
                border = np.apply_along_axis(helper2, 0, denoisedBlock)
                border = ls.reduce(border)
                for j in range(0, xdiff):
                    denoisedBlock[border[j]:, j] = 0
                    denoisedBlock[:border[j], j] = 1
            elif subset == (scene.samples - blocksize, 0, scene.samples, scene.lines):
                border = np.apply_along_axis(helper2, 1, denoisedBlock)
                border = ls.reduce(border)
                for j in range(0, ydiff):
                    denoisedBlock[j, border[j]:] = 0
                    denoisedBlock[j, :border[j]] = 1
            elif subset == (0, 0, scene.samples, blocksize):
                border = np.apply_along_axis(helper1, 0, denoisedBlock)
                border = blocksize - ls.reduce(border)
                for j in range(0, xdiff):
                    denoisedBlock[:border[j], j] = 0
                    denoisedBlock[border[j]:, j] = 1
        
        mat_master[denoisedBlock == 0] = 0
        # write modified array back to original file
        outband_master.WriteArray(mat_master, xmin, ymin)
        outband_master.FlushCache()
        # perform reading, masking and writing for all other polarizations
        for outband in outband_slaves:
            mat = outband.ReadAsArray(*[xmin, ymin, xdiff, ydiff])
            mat[denoisedBlock == 0] = 0
            outband.WriteArray(mat, xmin, ymin)
            outband.FlushCache()
    # detach file links
    outband_master = None
    ras_master = None
    for outband in outband_slaves:
        outband = None
    for ras in ras_slaves:
        ras = None<|MERGE_RESOLUTION|>--- conflicted
+++ resolved
@@ -250,7 +250,6 @@
         query_str = ' '.join(query_list)
         target = '{}?q={}&format=json'.format(self.url, query_str)
         print(target)
-<<<<<<< HEAD
 
         def _parse_gnsssearch_json(search_dict):
             parsed_dict = {}
@@ -297,7 +296,7 @@
                 parsed_dict = {}
             return parsed_dict
 
-        response = requests.get(target, auth=self.auth)
+        response = requests.get(target, auth=self.auth, timeout=self.timeout)
         response.raise_for_status()
         response_json = response.json()['feed']
         total_results = response_json['opensearch:totalResults']
@@ -306,7 +305,7 @@
         if int(total_results) > 10:
             subquery = subquery.replace('rows=10','rows=100')
         while subquery:
-            subquery_response = requests.get(subquery, auth=self.auth)
+            subquery_response = requests.get(subquery, auth=self.auth, timeout=self.timeout)
             subquery_response.raise_for_status()
             subquery_json = subquery_response.json()['feed']
             subquery_products = _parse_gnsssearch_response(subquery_json)
@@ -315,13 +314,6 @@
                 subquery = [link['href'] for link in subquery_json['link'] if link['rel'] == 'next'][0]
             else:
                 subquery = None
-=======
-        while target is not None:
-            response = requests.get(target, timeout=self.timeout).json()
-            remotes = [item['remote_url'] for item in response['results']]
-            collection += remotes
-            target = response['next']
->>>>>>> 171fa4bc
         if osvtype == 'RES' and self.maxdate('POE', 'stop') is not None:
             collection = [x for x in collection
                           if self.date(x['filename'], 'start') > self.maxdate('POE', 'stop')]
@@ -488,11 +480,7 @@
             progress = pb.ProgressBar(max_value=len(downloads))
         i = 0
         for remote, local, basename in downloads:
-<<<<<<< HEAD
-            infile = requests.get(remote, auth=self.auth)
-=======
-            infile = requests.get(remote, timeout=self.timeout)
->>>>>>> 171fa4bc
+            infile = requests.get(remote, auth=self.auth, timeout=self.timeout)
             with zf.ZipFile(file=local,
                             mode='w',
                             compression=zf.ZIP_DEFLATED) \
