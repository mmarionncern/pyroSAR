--- conflicted
+++ resolved
@@ -171,11 +171,7 @@
         return out
 
 
-<<<<<<< HEAD
-def par2hdr(parfile, hdrfile, modifications=None):
-=======
-def par2hdr(parfile, hdrfile, nodata=None):
->>>>>>> c302f9f6
+def par2hdr(parfile, hdrfile, modifications=None, nodata=None):
     """
     Create an ENVI HDR file from a Gamma PAR file
     
@@ -185,13 +181,10 @@
         the Gamma parfile
     hdrfile: str
         the ENVI HDR file
-<<<<<<< HEAD
     modifications: dict or None
         a dictionary containing value deviations to write to the HDR file
-=======
     nodata: str or None
         a no data value to write to the HDR file via attribute 'data ignore value'
->>>>>>> c302f9f6
 
     Returns
     -------
@@ -210,14 +203,10 @@
     """
     
     with ISPPar(parfile) as par:
-<<<<<<< HEAD
-        items = par.envidict()
+        items = par.envidict(nodata)
         if modifications is not None:
             items.update(modifications)
         hdr(items, hdrfile)
-=======
-        hdr(par.envidict(nodata), hdrfile)
->>>>>>> c302f9f6
 
 
 class UTM(object):
