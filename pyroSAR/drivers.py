###############################################################################
# Reading and Organizing system for SAR images
# Copyright (c) 2016-2021, the pyroSAR Developers.

# This file is part of the pyroSAR Project. It is subject to the
# license terms in the LICENSE.txt file found in the top-level
# directory of this distribution and at
# https://github.com/johntruckenbrodt/pyroSAR/blob/master/LICENSE.txt.
# No part of the pyroSAR project, including this file, may be
# copied, modified, propagated, or distributed except according
# to the terms contained in the LICENSE.txt file.
###############################################################################
"""
This is the core module of package pyroSAR.
It contains the drivers for the different SAR image formats and offers
functionality for retrieving metadata, unpacking images, downloading ancillary files like DEMs and
Orbit State Vector files as well as archiving scenes in a database.
The :class:`ID` class and its subclasses allow easy and standardized access to the metadata of
images from different SAR sensors.
"""

import sys

from builtins import str
from io import BytesIO

import abc
import ast
import csv
import inspect
import math
import os
import re
import shutil
import struct
import operator
import tarfile as tf
import xml.etree.ElementTree as ET
import zipfile as zf
from datetime import datetime, timedelta
from time import strptime, strftime

import progressbar as pb
from osgeo import gdal, osr
from osgeo.gdalconst import GA_ReadOnly

from . import S1
from .ERS import passdb_query
from .xml_util import getNamespaces

from spatialist import crsConvert, sqlite3, Vector, bbox
from spatialist.ancillary import parse_literal, finder

# new imports for postgres
from sqlalchemy import create_engine, Table, MetaData, Column, Integer, String, exc
from sqlalchemy.event import listen
from sqlalchemy.orm import sessionmaker
from sqlalchemy.sql import select, func
from sqlalchemy.engine.url import URL
from sqlalchemy.ext.automap import automap_base
from sqlalchemy_utils import database_exists, create_database, drop_database
from geoalchemy2 import Geometry
import socket
import time
import platform
import subprocess

import logging

log = logging.getLogger(__name__)

__LOCAL__ = ['sensor', 'projection', 'orbit', 'polarizations', 'acquisition_mode', 'start', 'stop', 'product',
             'spacing', 'samples', 'lines', 'orbitNumber_abs', 'orbitNumber_rel', 'cycleNumber', 'frameNumber']


def identify(scene):
    """
    identify a SAR scene and return the appropriate metadata handler object

    Parameters
    ----------
    scene: str
        a file or directory name

    Returns
    -------
    a subclass object of :class:`~pyroSAR.drivers.ID`
        a pyroSAR metadata handler
    
    Examples
    --------

    >>> from pyroSAR import identify
    >>> filename = 'S1A_IW_GRDH_1SDV_20180829T170656_20180829T170721_023464_028DE0_F7BD.zip'
    >>> scene = identify(filename)
    >>> print(scene)
    pyroSAR ID object of type SAFE
    acquisition_mode: IW
    cycleNumber: 148
    frameNumber: 167392
    lines: 16703
    orbit: A
    orbitNumber_abs: 23464
    orbitNumber_rel: 117
    polarizations: ['VV', 'VH']
    product: GRD
    projection: +proj=longlat +datum=WGS84 +no_defs
    samples: 26056
    sensor: S1A
    spacing: (10.0, 10.0)
    start: 20180829T170656
    stop: 20180829T170721
    """
    if not os.path.exists(scene):
        raise OSError("No such file or directory: '{}'".format(scene))
    
    for handler in ID.__subclasses__():
        try:
            return handler(scene)
        except (IOError, KeyError):
            pass
    raise RuntimeError('data format not supported')


def identify_many(scenes, pbar=True, sortkey=None):
    """
    wrapper function for returning metadata handlers of all valid scenes in a list, similar to function
    :func:`~pyroSAR.drivers.identify`.

    Parameters
    ----------
    scenes: list
        the file names of the scenes to be identified
    pbar: bool
        adds a progressbar if True
    sortkey: str
        sort the handler object list by an attribute
    Returns
    -------
    list
        a list of pyroSAR metadata handlers
    
    Examples
    --------
    >>> from pyroSAR import identify_many
    >>> files = finder('/path', ['S1*.zip'])
    >>> ids = identify_many(files, pbar=False, sortkey='start')
    """
    idlist = []
    if pbar:
        progress = pb.ProgressBar(max_value=len(scenes)).start()
    else:
        progress = None
    for i, scene in enumerate(scenes):
        if isinstance(scene, ID):
            idlist.append(scene)
        else:
            try:
                id = identify(scene)
                idlist.append(id)
            except RuntimeError:
                continue
        if progress is not None:
            progress.update(i + 1)
    if progress is not None:
        progress.finish()
    if sortkey is not None:
        idlist.sort(key=operator.attrgetter(sortkey))
    return idlist


def filter_processed(scenelist, outdir, recursive=False):
    """
    Filter a list of pyroSAR objects to those that have not yet been processed and stored in the defined directory.
    The search for processed scenes is either done in the directory only or recursively into subdirectories.
    The scenes must have been processed with pyroSAR in order to follow the right naming scheme.

    Parameters
    ----------
    scenelist: list
        a list of pyroSAR objects
    outdir: str
        the processing directory
    recursive: bool
        scan `outdir` recursively into subdirectories?

    Returns
    -------
    list
        a list of those scenes, which have not been processed yet
    """
    return [x for x in scenelist if not x.is_processed(outdir, recursive)]


class ID(object):
    """
    Abstract class for SAR meta data handlers
    """
    
    def __init__(self, metadict):
        """
        to be called by the __init__methods of the format drivers
        scans a metadata dictionary and registers entries with a standardized name as object attributes
        see __LOCAL__ for standard names. It must be ensured that each of these is actually read by the individual SAR format driver.

        :param metadict: a dictionary containing the metadata attributes of a SAR scene
        """
        self.locals = __LOCAL__
        for item in self.locals:
            setattr(self, item, metadict[item])
    
    def __str__(self):
        lines = ['pyroSAR ID object of type {}'.format(self.__class__.__name__)]
        for item in sorted(self.locals):
            value = getattr(self, item)
            if item == 'projection':
                value = crsConvert(value, 'proj4')
            line = '{0}: {1}'.format(item, value)
            lines.append(line)
        return '\n'.join(lines)
    
    def bbox(self, outname=None, driver=None, overwrite=True):
        """
        get the bounding box of a scene either as a vector object or written to a shapefile

        Parameters
        ----------
        outname: str
            the name of the shapefile to be written
        driver: str
        the output file format; needs to be defined if the format cannot
            be auto-detected from the filename extension
        overwrite: bool
            overwrite an existing shapefile?

        Returns
        -------
        ~spatialist.vector.Vector or None
            the vector object if `outname` is None, None otherwise
        """
        if outname is None:
            return bbox(self.getCorners(), self.projection)
        else:
            bbox(self.getCorners(), self.projection, outname=outname, driver=driver,
                 overwrite=overwrite)
    
    @property
    def compression(self):
        """
        check whether a scene is compressed into an tarfile or zipfile or not at all

        Returns
        -------
        str or None
            either 'zip', 'tar' or None
        """
        if os.path.isdir(self.scene):
            return None
        elif zf.is_zipfile(self.scene):
            return 'zip'
        elif tf.is_tarfile(self.scene):
            return 'tar'
        else:
            return None
    
    def export2dict(self):
        """
        Return the uuid and the metadata that is defined in self.locals as a dictionary
        """
        metadata = {item: self.meta[item] for item in self.locals}
        sq_file = os.path.basename(self.file)
        title = os.path.splitext(sq_file)[0]
        metadata['uuid'] = title
        return metadata
    
    def export2sqlite(self, dbfile):
        """
        Export relevant metadata to a sqlite database

        Parameters
        ----------
        dbfile: str
            the database file

        """
        with Archive(dbfile) as archive:
            archive.insert(self)
    
    def examine(self, include_folders=False):
        """
        check whether any items in the SAR scene structure (i.e. files/folders) match the regular expression pattern
        defined by the class. On success the item is registered in the object as attribute `file`.

        Parameters
        ----------
        include_folders: bool
            also match folder (or just files)?

        Returns
        -------

        Raises
        -------
        IOError
        """
        files = self.findfiles(self.pattern, include_folders=include_folders)
        if len(files) == 1:
            self.file = files[0]
        elif len(files) == 0:
            raise IOError('scene does not match {} naming convention'.format(type(self).__name__))
        else:
            raise IOError('file ambiguity detected:\n{}'.format('\n'.join(files)))
    
    def findfiles(self, pattern, include_folders=False):
        """
        find files in the scene archive, which match a pattern; see :func:`~findfiles`

        Parameters
        ----------
        pattern: str
            the regular expression to match
        include_folders: bool
             also match folders (or just files)?
        Returns
        -------
        list
            the matched file names
        """
        return findfiles(self.scene, pattern, include_folders)
    
    def gdalinfo(self):
        """
        read metadata directly from the GDAL SAR image drivers

        Parameters
        ----------
        scene: str
            an archive containing a SAR scene

        Returns
        -------
        dict
            the metadata attributes
        """
        files = self.findfiles(r'(?:\.[NE][12]$|DAT_01\.001$|product\.xml|manifest\.safe$)')
        
        if len(files) == 1:
            prefix = {'zip': '/vsizip/', 'tar': '/vsitar/', None: ''}[self.compression]
            header = files[0]
        elif len(files) > 1:
            raise IOError('file ambiguity detected')
        else:
            raise IOError('file type not supported')
        
        meta = {}
        
        ext_lookup = {'.N1': 'ASAR', '.E1': 'ERS1', '.E2': 'ERS2'}
        extension = os.path.splitext(header)[1]
        if extension in ext_lookup:
            meta['sensor'] = ext_lookup[extension]
        
        img = gdal.Open(prefix + header, GA_ReadOnly)
        gdalmeta = img.GetMetadata()
        meta['samples'], meta['lines'], meta['bands'] = img.RasterXSize, img.RasterYSize, img.RasterCount
        meta['projection'] = img.GetGCPProjection()
        meta['gcps'] = [((x.GCPPixel, x.GCPLine), (x.GCPX, x.GCPY, x.GCPZ)) for x in img.GetGCPs()]
        img = None
        
        for item in gdalmeta:
            entry = [item, parse_literal(gdalmeta[item].strip())]
            
            try:
                entry[1] = self.parse_date(str(entry[1]))
            except ValueError:
                pass
            
            if re.search('(?:LAT|LONG)', entry[0]):
                entry[1] /= 1000000.
            meta[entry[0]] = entry[1]
        return meta
    
    @abc.abstractmethod
    def getCorners(self):
        """
        derive the corner coordinates from a SAR scene

        Returns
        -------
        dict
            dictionary with keys `xmin`, `xmax`, `ymin` and `ymax`
        """
        raise NotImplementedError
    
    def getFileObj(self, filename):
        """
        Load a file into a readable file object.

        Parameters
        ----------
        filename: str
            the name of a file in the scene archive, easiest to get with method :meth:`~ID.findfiles`

        Returns
        -------
        ~io.BytesIO
            a file pointer object
        """
        return getFileObj(self.scene, filename)
    
    def getGammaImages(self, directory=None):
        """
        list all files processed by GAMMA

        Parameters
        ----------
        directory: str or None
            the directory to be scanned; if left empty the object attribute `gammadir` is scanned

        Returns
        -------
        list
            the file names of the images processed by GAMMA

        Raises
        -------
        IOError
        """
        if directory is None:
            if hasattr(self, 'gammadir'):
                directory = self.gammadir
            else:
                raise IOError(
                    'directory missing; please provide directory to function or define object attribute "gammadir"')
        return [x for x in finder(directory, [self.outname_base()], regex=True) if
                not re.search(r'\.(?:par|hdr|aux\.xml|swp|sh)$', x)]
    
    def getHGT(self):
        """
        get the names of all SRTM HGT tiles overlapping with the SAR scene

        Returns
        -------
        list
            names of the SRTM HGT tiles
        """
        
        corners = self.getCorners()
        
        # generate sequence of integer coordinates marking the tie points of the overlapping hgt tiles
        lat = range(int(float(corners['ymin']) // 1), int(float(corners['ymax']) // 1) + 1)
        lon = range(int(float(corners['xmin']) // 1), int(float(corners['xmax']) // 1) + 1)
        
        # convert coordinates to string with leading zeros and hemisphere identification letter
        lat = [str(x).zfill(2 + len(str(x)) - len(str(x).strip('-'))) for x in lat]
        lat = [x.replace('-', 'S') if '-' in x else 'N' + x for x in lat]
        
        lon = [str(x).zfill(3 + len(str(x)) - len(str(x).strip('-'))) for x in lon]
        lon = [x.replace('-', 'W') if '-' in x else 'E' + x for x in lon]
        
        # concatenate all formatted latitudes and longitudes with each other as final product
        return [x + y + '.hgt' for x in lat for y in lon]
    
    def is_processed(self, outdir, recursive=False):
        """
        check whether a scene has already been processed and stored in the defined output directory
        (and subdirectories if scanned recursively)

        Parameters
        ----------
        outdir: str
            the directory to be checked

        Returns
        -------
        bool
            does an image matching the scene pattern exist?
        """
        if os.path.isdir(outdir):
            # '{}.*tif$'.format(self.outname_base())
            return len(finder(outdir, [self.outname_base()], regex=True, recursive=recursive)) != 0
        else:
            return False
    
    def outname_base(self, extensions=None):
        """
        parse a string containing basic information about the scene in standardized format.
        Currently this id contains the sensor (4 digits), acquisition mode (4 digits), orbit (1 digit)
        and acquisition start time (15 digits)., e.g. `S1A__IW___A_20150523T122350`
        
        Parameters
        ----------
        extensions: list of str
            the names of additional parameters to append to the basename, e.g. ['orbitNumber_rel']
        Returns
        -------
        str
            a standardized name unique to the scene
            
        """
        
        fields = ('{:_<4}'.format(self.sensor),
                  '{:_<4}'.format(self.acquisition_mode),
                  self.orbit,
                  self.start)
        out = '_'.join(fields)
        if isinstance(extensions, list) and len(extensions) is not None:
            ext = '_'.join([str(getattr(self, key)) for key in extensions])
            out += '_' + ext
        return out
    
    @staticmethod
    def parse_date(x):
        """
        this function gathers known time formats provided in the different SAR products and converts them to a common
        standard of the form YYYYMMDDTHHMMSS.

        Parameters
        ----------
        x: str
            the time stamp

        Returns
        -------
        str
            the converted time stamp in format YYYYmmddTHHMMSS
        """
        return parse_date(x)
    
    @abc.abstractmethod
    def quicklook(self, outname, format='kmz'):
        """
        export a quick look image of the scene

        Parameters
        ----------
        outname: str
            the name of the output file
        format: str
            the format of the file to write;
            currently only kmz is supported

        Returns
        -------

        Examples
        --------

        >>> from pyroSAR import identify
        >>> scene = identify('S1A_IW_GRDH_1SDV_20180101T170648_20180101T170713_019964_021FFD_DA78.zip')
        >>> scene.quicklook('S1A__IW___A_20180101T170648.kmz')
        """
        raise NotImplementedError
    
    def summary(self):
        """
        print the set of standardized scene metadata attributes

        Returns
        -------

        """
        print(self.__str__())
    
    @abc.abstractmethod
    def scanMetadata(self):
        """
        scan SAR scenes for metadata attributes.
        The returned dictionary is registered as attribute `meta` by the class upon object initialization.
        This dictionary furthermore needs to return a set of standardized attribute keys,
        which are directly registered as object attributes.

        Returns
        -------
        dict
            the derived attributes

        """
        raise NotImplementedError
    
    @abc.abstractmethod
    def unpack(self, directory, overwrite=False):
        """
        Unpack the SAR scene into a defined directory.

        Parameters
        ----------
        directory: str
            the base directory into which the scene is unpacked
        overwrite: bool
            overwrite an existing unpacked scene?

        Returns
        -------

        """
        raise NotImplementedError
    
    def _unpack(self, directory, offset=None, overwrite=False, exist_ok=False):
        """
        general function for unpacking scene archives; to be called by implementations of ID.unpack.
        Will reset object attributes `scene` and `file` to point to the locations of the unpacked scene
        
        Parameters
        ----------
        directory: str
            the name of the directory in which the files are written
        offset: str
            an archive directory offset; to be defined if only a subdirectory is to be unpacked (see e.g. TSX.unpack)
        overwrite: bool
            should an existing directory be overwritten?
        exist_ok: bool
            do not attempt unpacking if the target directory already exists? Ignored if `overwrite==True`
        
        Returns
        -------
        
        """
        do_unpack = True
        if os.path.isdir(directory):
            if overwrite:
                shutil.rmtree(directory)
            else:
                if exist_ok:
                    do_unpack = False
                else:
                    raise RuntimeError('target scene directory already exists: {}'.format(directory))
        os.makedirs(directory, exist_ok=True)
        
        if do_unpack:
            if tf.is_tarfile(self.scene):
                archive = tf.open(self.scene, 'r')
                names = archive.getnames()
                if offset is not None:
                    names = [x for x in names if x.startswith(offset)]
                header = os.path.commonprefix(names)
                
                if header in names:
                    if archive.getmember(header).isdir():
                        for item in sorted(names):
                            if item != header:
                                member = archive.getmember(item)
                                if offset is not None:
                                    member.name = member.name.replace(offset + '/', '')
                                archive.extract(member, directory)
                        archive.close()
                    else:
                        archive.extractall(directory)
                        archive.close()
            
            elif zf.is_zipfile(self.scene):
                archive = zf.ZipFile(self.scene, 'r')
                names = archive.namelist()
                header = os.path.commonprefix(names)
                if header.endswith('/'):
                    for item in sorted(names):
                        if item != header:
                            repl = item.replace(header, '', 1)
                            outname = os.path.join(directory, repl)
                            outname = outname.replace('/', os.path.sep)
                            if item.endswith('/'):
                                os.makedirs(outname)
                            else:
                                try:
                                    with open(outname, 'wb') as outfile:
                                        outfile.write(archive.read(item))
                                except zf.BadZipfile:
                                    print('corrupt archive, unpacking failed')
                                    continue
                    archive.close()
                else:
                    archive.extractall(directory)
                    archive.close()
<<<<<<< HEAD
            else:
                print('unpacking is only supported for TAR and ZIP archives')
                return
=======
        
        elif zf.is_zipfile(self.scene):
            archive = zf.ZipFile(self.scene, 'r')
            names = archive.namelist()
            header = os.path.commonprefix(names)
            if header.endswith('/'):
                for item in sorted(names):
                    if item != header:
                        outname = os.path.join(directory, item.replace(header, '', 1)).replace('/', os.path.sep)
                        if item.endswith('/'):
                            os.makedirs(outname)
                        else:
                            try:
                                with open(outname, 'wb') as outfile:
                                    outfile.write(archive.read(item))
                            except zf.BadZipfile:
                                log.info('corrupt archive, unpacking failed')
                                continue
                archive.close()
            else:
                archive.extractall(directory)
                archive.close()
        else:
            log.info('unpacking is only supported for TAR and ZIP archives')
            return
>>>>>>> b7ca8385
        
        self.scene = directory
        main = os.path.join(self.scene, os.path.basename(self.file))
        self.file = main if os.path.isfile(main) else self.scene


class CEOS_ERS(ID):
    """
    Handler class for ERS data in CEOS format
    
    Sensors:
        * ERS1
        * ERS2
    
    Reference:
        ER-IS-EPO-GS-5902-3: Annex C. ERS SAR.SLC/SLC-I. CCT and EXABYTE
        (`ESA 1998 <https://earth.esa.int/documents/10174/1597298/SAR05E.pdf>`_)
    """
    
    def __init__(self, scene):
        self.pattern = r'(?P<product_id>(?:SAR|ASA)_(?:IM(?:S|P|G|M|_)|AP(?:S|P|G|M|_)|WV(?:I|S|W|_)|WS(?:M|S|_))_[012B][CP])' \
                       r'(?P<processing_stage_flag>[A-Z])' \
                       r'(?P<originator_ID>[A-Z\-]{3})' \
                       r'(?P<start_day>[0-9]{8})_' \
                       r'(?P<start_time>[0-9]{6})_' \
                       r'(?P<duration>[0-9]{8})' \
                       r'(?P<phase>[0-9A-Z]{1})' \
                       r'(?P<cycle>[0-9]{3})_' \
                       r'(?P<relative_orbit>[0-9]{5})_' \
                       r'(?P<absolute_orbit>[0-9]{5})_' \
                       r'(?P<counter>[0-9]{4,})\.' \
                       r'(?P<satellite_ID>[EN][12])' \
                       r'(?P<extension>(?:\.zip|\.tar\.gz|\.PS|))$'
        
        self.pattern_pid = r'(?P<sat_id>(?:SAR|ASA))_' \
                           r'(?P<image_mode>(?:IM(?:S|P|G|M|_)|AP(?:S|P|G|M|_)|WV(?:I|S|W|_)|WS(?:M|S|_)))_' \
                           r'(?P<processing_level>[012B][CP])'
        
        self.scene = os.path.realpath(scene)
        
        self.examine()
        
        match = re.match(re.compile(self.pattern), os.path.basename(self.file))
        match2 = re.match(re.compile(self.pattern_pid), match.group('product_id'))
        
        if re.search('IM__0', match.group('product_id')):
            raise IOError('product level 0 not supported (yet)')
        
        self.meta = self.gdalinfo()
        
        self.meta['acquisition_mode'] = match2.group('image_mode')
        self.meta['polarizations'] = ['VV']
        self.meta['product'] = 'SLC' if self.meta['acquisition_mode'] in ['IMS', 'APS', 'WSS'] else 'PRI'
        self.meta['spacing'] = (self.meta['CEOS_PIXEL_SPACING_METERS'], self.meta['CEOS_LINE_SPACING_METERS'])
        self.meta['sensor'] = self.meta['CEOS_MISSION_ID']
        self.meta['incidence_angle'] = self.meta['CEOS_INC_ANGLE']
        self.meta['k_db'] = -10 * math.log(float(self.meta['CEOS_CALIBRATION_CONSTANT_K']), 10)
        self.meta['sc_db'] = {'ERS1': 59.61, 'ERS2': 60}[self.meta['sensor']]
        
        # acquire additional metadata from the file LEA_01.001
        self.meta.update(self.scanMetadata())
        
        # register the standardized meta attributes as object attributes
        super(CEOS_ERS, self).__init__(self.meta)
    
    def getCorners(self):
        lat = [x[1][1] for x in self.meta['gcps']]
        lon = [x[1][0] for x in self.meta['gcps']]
        return {'xmin': min(lon), 'xmax': max(lon), 'ymin': min(lat), 'ymax': max(lat)}
    
    def unpack(self, directory, overwrite=False, exist_ok=False):
        if self.sensor in ['ERS1', 'ERS2']:
            base_file = re.sub(r'\.PS$', '', os.path.basename(self.file))
            base_dir = os.path.basename(directory.strip('/'))
            
            outdir = directory if base_file == base_dir else os.path.join(directory, base_file)
            
            self._unpack(outdir, overwrite=overwrite, exist_ok=exist_ok)
        else:
            raise NotImplementedError('sensor {} not implemented yet'.format(self.sensor))
    
    def scanMetadata(self):
        lea_obj = self.getFileObj(self.findfiles('LEA_01.001')[0])
        lea = lea_obj.read()
        lea_obj.close()
        meta = dict()
        offset = 720
        meta['sensor'] = lea[(offset + 396):(offset + 412)].strip()
        meta['start'] = self.parse_date(str(lea[(offset + 1814):(offset + 1838)].decode('utf-8')))
        meta['stop'] = self.parse_date(str(lea[(offset + 1862):(offset + 1886)].decode('utf-8')))
        
        looks_range = float(lea[(offset + 1174):(offset + 1190)])
        looks_azimuth = float(lea[(offset + 1190):(offset + 1206)])
        meta['looks'] = (looks_range, looks_azimuth)
        
        meta['heading'] = float(lea[(offset + 468):(offset + 476)])
        meta['orbit'] = 'D' if meta['heading'] > 180 else 'A'
        orbitNumber, frameNumber = map(int, re.findall('[0-9]+', lea[(offset + 36):(offset + 68)].decode('utf-8')))
        meta['orbitNumber_abs'] = orbitNumber
        meta['frameNumber'] = frameNumber
        orbitInfo = passdb_query(meta['sensor'], datetime.strptime(meta['start'], '%Y%m%dT%H%M%S'))
        meta['cycleNumber'] = orbitInfo['cycleNumber']
        meta['orbitNumber_rel'] = orbitInfo['orbitNumber_rel']
        # the following parameters are already read by gdalinfo
        # spacing_azimuth = float(lea[(offset+1686):(offset+1702)])
        # spacing_range = float(lea[(offset+1702):(offset+1718)])
        # meta['spacing'] = (spacing_range, spacing_azimuth)
        # meta['incidence_angle'] = float(lea[(offset+484):(offset+492)])
        meta['proc_facility'] = lea[(offset + 1045):(offset + 1061)].strip()
        meta['proc_system'] = lea[(offset + 1061):(offset + 1069)].strip()
        meta['proc_version'] = lea[(offset + 1069):(offset + 1077)].strip()
        # text_subset = lea[re.search('FACILITY RELATED DATA RECORD \[ESA GENERAL TYPE\]', lea).start() - 13:]
        # meta['k_db'] = -10*math.log(float(text_subset[663:679].strip()), 10)
        # meta['antenna_flag'] = int(text_subset[659:663].strip())
        return meta
        
        # def correctAntennaPattern(self):
        # the following section is only relevant for PRI products and can be considered future work
        # select antenna gain correction lookup file from extracted meta information
        # the lookup files are stored in a subfolder CAL which is included in the pythonland software package
        # if sensor == 'ERS1':
        #     if date < 19950717:
        #         antenna = 'antenna_ERS1_x_x_19950716'
        #     else:
        #         if proc_sys == 'VMP':
        #             antenna = 'antenna_ERS2_VMP_v68_x' if proc_vrs >= 6.8 else 'antenna_ERS2_VMP_x_v67'
        #         elif proc_fac == 'UKPAF' and date < 19970121:
        #             antenna = 'antenna_ERS1_UKPAF_19950717_19970120'
        #         else:
        #             antenna = 'antenna_ERS1'
        # else:
        #     if proc_sys == 'VMP':
        #         antenna = 'antenna_ERS2_VMP_v68_x' if proc_vrs >= 6.8 else 'antenna_ERS2_VMP_x_v67'
        #     elif proc_fac == 'UKPAF' and date < 19970121:
        #         antenna = 'antenna_ERS2_UKPAF_x_19970120'
        #     else:
        #         antenna = 'antenna_ERS2'


class CEOS_PSR(ID):
    """
    Handler class for ALOS-PALSAR data in CEOS format
    
    Sensors:
        * PSR1
        * PSR2

    PALSAR-1:
        References:
            * NEB-01006: ALOS/PALSAR Level 1 Product Format Description
              (`JAXA 2006 <https://www.eorc.jaxa.jp/ALOS/en/doc/fdata/PALSAR_L10_J_ENa.zip>`_)
            * NEB-070062B: ALOS/PALSAR Level 1.1/1.5 Product Format Description
              (`JAXA 2009 <https://www.eorc.jaxa.jp/ALOS/en/doc/fdata/PALSAR_x_Format_EL.pdf>`_)
        Products / processing levels:
            * 1.0
            * 1.1
            * 1.5
        Acquisition modes:
            * AB: [SP][HWDPC]
            * A: supplemental remarks of the sensor type:
                * S: Wide observation mode
                * P: all other modes
            * B: observation mode
                * H: Fine mode
                * W: ScanSAR mode
                * D: Direct downlink mode
                * P: Polarimetry mode
                * C: Calibration mode
    
    PALSAR-2:
        Reference:
            ALOS-2/PALSAR-2 Level 1.1/1.5/2.1/3.1 CEOS SAR Product Format Description
            (`JAXA 2014 <https://www.eorc.jaxa.jp/ALOS-2/en/doc/fdata/PALSAR-2_xx_Format_CEOS_E_r.pdf>`_).
        Products / processing levels:
            * 1.0
            * 1.1
            * 1.5
        Acquisition modes:
            * SBS: Spotlight mode
            * UBS: Ultra-fine mode Single polarization
            * UBD: Ultra-fine mode Dual polarization
            * HBS: High-sensitive mode Single polarization
            * HBD: High-sensitive mode Dual polarization
            * HBQ: High-sensitive mode Full (Quad.) polarimetry
            * FBS: Fine mode Single polarization
            * FBD: Fine mode Dual polarization
            * FBQ: Fine mode Full (Quad.) polarimetry
            * WBS: Scan SAR nominal [14MHz] mode Single polarization
            * WBD: Scan SAR nominal [14MHz] mode Dual polarization
            * WWS: Scan SAR nominal [28MHz] mode Single polarization
            * WWD: Scan SAR nominal [28MHz] mode Dual polarization
            * VBS: Scan SAR wide mode Single polarization
            * VBD: Scan SAR wide mode Dual polarization
    """
    
    def __init__(self, scene):
        
        self.scene = os.path.realpath(scene)
        
        patterns = [r'^LED-ALPSR'
                    r'(?P<sub>P|S)'
                    r'(?P<orbit>[0-9]{5})'
                    r'(?P<frame>[0-9]{4})-'
                    r'(?P<mode>[HWDPC])'
                    r'(?P<level>1\.[015])'
                    r'(?P<proc>G|_)'
                    r'(?P<proj>[UPML_])'
                    r'(?P<orbit_dir>A|D)$',
                    r'^LED-ALOS2'
                    r'(?P<orbit>[0-9]{5})'
                    r'(?P<frame>[0-9]{4})-'
                    r'(?P<date>[0-9]{6})-'
                    r'(?P<mode>SBS|UBS|UBD|HBS|HBD|HBQ|FBS|FBD|FBQ|WBS|WBD|WWS|WWD|VBS|VBD)'
                    r'(?P<look_dir>L|R)'
                    r'(?P<level>1\.0|1\.1|1\.5|2\.1|3\.1)'
                    r'(?P<proc>[GR_])'
                    r'(?P<proj>[UPML_])'
                    r'(?P<orbit_dir>A|D)$']
        
        for i, pattern in enumerate(patterns):
            self.pattern = pattern
            try:
                self.examine()
                break
            except IOError as e:
                if i + 1 == len(patterns):
                    raise e
        
        self.meta = self.scanMetadata()
        
        # register the standardized meta attributes as object attributes
        super(CEOS_PSR, self).__init__(self.meta)
    
    def _getLeaderfileContent(self):
        led_obj = self.getFileObj(self.led_filename)
        led = led_obj.read()
        led_obj.close()
        return led
    
    def _parseSummary(self):
        try:
            summary_file = self.getFileObj(self.findfiles('summary|workreport')[0])
        except IndexError:
            return {}
        text = summary_file.getvalue().decode('utf-8').strip()
        summary_file.close()
        summary = ast.literal_eval('{"' + re.sub(r'\s*=', '":', text).replace('\n', ',"') + '}')
        for x, y in summary.items():
            summary[x] = parse_literal(y)
        return summary
    
    @property
    def led_filename(self):
        return self.findfiles(self.pattern)[0]
    
    def scanMetadata(self):
        ################################################################################################################
        # read leader (LED) file
        led = self._getLeaderfileContent()
        
        # read summary text file
        meta = self._parseSummary()
        
        # read polarizations from image file names
        meta['polarizations'] = [re.search('[HV]{2}', os.path.basename(x)).group(0) for x in self.findfiles('^IMG-')]
        ################################################################################################################
        # read start and stop time
        
        try:
            meta['start'] = self.parse_date(meta['Img_SceneStartDateTime'])
            meta['stop'] = self.parse_date(meta['Img_SceneEndDateTime'])
        except (AttributeError, KeyError):
            try:
                start_string = re.search('Img_SceneStartDateTime[ ="0-9:.]*', led).group()
                stop_string = re.search('Img_SceneEndDateTime[ ="0-9:.]*', led).group()
                meta['start'] = self.parse_date(re.search(r'\d+\s[\d:.]+', start_string).group())
                meta['stop'] = self.parse_date(re.search(r'\d+\s[\d:.]+', stop_string).group())
            except AttributeError:
                raise IndexError('start and stop time stamps cannot be extracted; see file {}'
                                 .format(self.led_filename))
        ################################################################################################################
        # read file descriptor record
        p0 = 0
        p1 = struct.unpack('>i', led[8:12])[0]
        fileDescriptor = led[p0:p1]
        # dataSetSummary
        dss_n = int(fileDescriptor[180:186])
        dss_l = int(fileDescriptor[186:192])
        # mapProjectionData
        mpd_n = int(fileDescriptor[192:198])
        mpd_l = int(fileDescriptor[198:204])
        # platformPositionData
        ppd_n = int(fileDescriptor[204:210])
        ppd_l = int(fileDescriptor[210:216])
        # attitudeData
        adr_n = int(fileDescriptor[216:222])
        adr_l = int(fileDescriptor[222:228])
        # radiometricData
        rdr_n = int(fileDescriptor[228:234])
        rdr_l = int(fileDescriptor[234:240])
        # dataQualitySummary
        dqs_n = int(fileDescriptor[252:258])
        dqs_l = int(fileDescriptor[258:264])
        meta['sensor'] = {'AL1': 'PSR1', 'AL2': 'PSR2'}[fileDescriptor[48:51].decode('utf-8')]
        ################################################################################################################
        # read leader file name information
        
        match = re.match(re.compile(self.pattern), os.path.basename(self.led_filename))
        
        if meta['sensor'] == 'PSR1':
            meta['acquisition_mode'] = match.group('sub') + match.group('mode')
        else:
            meta['acquisition_mode'] = match.group('mode')
        meta['product'] = match.group('level')
        ################################################################################################################
        # read led records
        p0 = p1
        p1 += dss_l * dss_n
        dataSetSummary = led[p0:p1]
        
        if mpd_n > 0:
            p0 = p1
            p1 += mpd_l * mpd_n
            mapProjectionData = led[p0:p1]
        else:
            mapProjectionData = None
        
        p0 = p1
        p1 += ppd_l * ppd_n
        platformPositionData = led[p0:p1]
        
        p0 = p1
        p1 += adr_l * adr_n
        attitudeData = led[p0:p1]
        
        p0 = p1
        p1 += rdr_l * rdr_n
        radiometricData = led[p0:p1]
        
        p0 = p1
        p1 += dqs_l * dqs_n
        dataQualitySummary = led[p0:p1]
        
        facilityRelatedData = []
        while p1 < len(led):
            p0 = p1
            length = struct.unpack('>i', led[(p0 + 8):(p0 + 12)])[0]
            p1 += length
            facilityRelatedData.append(led[p0:p1])
        ################################################################################################################
        # read map projection data record
        
        if mapProjectionData is not None:
            lat = list(map(float, [mapProjectionData[1072:1088],
                                   mapProjectionData[1104:1120],
                                   mapProjectionData[1136:1152],
                                   mapProjectionData[1168:1184]]))
            lon = list(map(float, [mapProjectionData[1088:1104],
                                   mapProjectionData[1120:1136],
                                   mapProjectionData[1152:1168],
                                   mapProjectionData[1184:1200]]))
            meta['corners'] = {'xmin': min(lon), 'xmax': max(lon), 'ymin': min(lat), 'ymax': max(lat)}
            
            # https://github.com/datalyze-solutions/LandsatProcessingPlugin/blob/master/src/metageta/formats/alos.py
            
            src_srs = osr.SpatialReference()
            # src_srs.SetGeogCS('GRS 1980','GRS 1980','GRS 1980',6378137.00000,298.2572220972)
            src_srs.SetWellKnownGeogCS('WGS84')
            # Proj CS
            projdesc = mapProjectionData[412:444].strip()
            epsg = 0  # default
            if projdesc == 'UTM-PROJECTION':
                nZone = int(mapProjectionData[476:480])
                dfFalseNorthing = float(mapProjectionData[496:512])
                if dfFalseNorthing > 0.0:
                    bNorth = False
                    epsg = 32700 + nZone
                else:
                    bNorth = True
                    epsg = 32600 + nZone
                src_srs.ImportFromEPSG(epsg)
                # src_srs.SetUTM(nZone,bNorth) #generates WKT that osr.SpatialReference.AutoIdentifyEPSG() doesn't return an EPSG for
            elif projdesc == 'UPS-PROJECTION':
                dfCenterLon = float(mapProjectionData[624, 640])
                dfCenterLat = float(mapProjectionData[640, 656])
                dfScale = float(mapProjectionData[656, 672])
                src_srs.SetPS(dfCenterLat, dfCenterLon, dfScale, 0.0, 0.0)
            elif projdesc == 'MER-PROJECTION':
                dfCenterLon = float(mapProjectionData[736, 752])
                dfCenterLat = float(mapProjectionData[752, 768])
                src_srs.SetMercator(dfCenterLat, dfCenterLon, 0, 0, 0)
            elif projdesc == 'LCC-PROJECTION':
                dfCenterLon = float(mapProjectionData[736, 752])
                dfCenterLat = float(mapProjectionData[752, 768])
                dfStdP1 = float(mapProjectionData[768, 784])
                dfStdP2 = float(mapProjectionData[784, 800])
                src_srs.SetLCC(dfStdP1, dfStdP2, dfCenterLat, dfCenterLon, 0, 0)
            meta['projection'] = src_srs.ExportToWkt()
        
        else:
            meta['projection'] = crsConvert(4326, 'wkt')
        ################################################################################################################
        # read data set summary record
        
        scene_id = dataSetSummary[20:52].decode('ascii')
        
        if meta['sensor'] == 'PSR1':
            pattern = r'(?P<sat_id>[A-Z]{2})' \
                      r'(?P<sensor_id>[A-Z]{3})' \
                      r'(?P<sensor_id_sub>[A-Z]{1})' \
                      r'(?P<orbitNumber>[0-9]{5})' \
                      r'(?P<frameNumber>[0-9]{4})'
        elif meta['sensor'] == 'PSR2':
            pattern = r'(?P<sat_id>[A-Z0-9]{5})' \
                      r'(?P<orbitNumber>[0-9]{5})' \
                      r'(?P<frameNumber>[0-9]{4})-' \
                      r'(?P<obs_day>[0-9]{6})[ ]{11}'
        else:
            raise ValueError('sensor must be either PSR1 or PSR2; is: {}'.format(meta['sensor']))
        
        match = re.match(re.compile(pattern), scene_id)
        
        orbitsPerCycle = {'PSR1': 671, 'PSR2': 207}[meta['sensor']]
        
        meta['orbitNumber_abs'] = int(match.group('orbitNumber'))
        meta['orbitNumber_rel'] = meta['orbitNumber_abs'] % orbitsPerCycle
        meta['cycleNumber'] = meta['orbitNumber_abs'] // orbitsPerCycle + 1
        meta['frameNumber'] = int(match.group('frameNumber'))
        
        try:
            meta['lines'] = int(dataSetSummary[324:332]) * 2
        except ValueError:
            meta['lines'] = None
        try:
            meta['samples'] = int(dataSetSummary[332:340]) * 2
        except ValueError:
            meta['samples'] = None
        meta['incidence'] = float(dataSetSummary[484:492])
        meta['wavelength'] = float(dataSetSummary[500:516]) * 100  # in cm
        meta['proc_facility'] = dataSetSummary[1046:1062].strip()
        meta['proc_system'] = dataSetSummary[1062:1070].strip()
        meta['proc_version'] = dataSetSummary[1070:1078].strip()
        
        try:
            azlks = float(dataSetSummary[1174:1190])
            rlks = float(dataSetSummary[1190:1206])
            meta['looks'] = (rlks, azlks)
        except ValueError:
            meta['looks'] = (None, None)
        
        meta['orbit'] = dataSetSummary[1534:1542].decode('utf-8').strip()[0]
        
        try:
            spacing_azimuth = float(dataSetSummary[1686:1702])
            spacing_range = float(dataSetSummary[1702:1718])
            meta['spacing'] = (spacing_range, spacing_azimuth)
        except ValueError:
            meta['spacing'] = (None, None)
        ################################################################################################################
        # read radiometric data record
        if len(radiometricData) > 0:
            meta['k_dB'] = float(radiometricData[20:36])
        else:
            meta['k_dB'] = None
        ################################################################################################################
        # additional notes
        
        # the following can be used to read platform position time from the led file
        # this covers a larger time frame than the actual scene sensing time
        # y, m, d, nd, s = platformPositionData[144:182].split()
        # start = datetime(int(y), int(m), int(d)) + timedelta(seconds=float(s))
        # npoints = int(platformPositionData[140:144])
        # interval = float(platformPositionData[182:204])
        # stop = start + timedelta(seconds=(npoints - 1) * interval)
        # parse_date(start)
        # parse_date(stop)
        
        return meta
    
    def unpack(self, directory, overwrite=False, exist_ok=False):
        outdir = os.path.join(directory, os.path.basename(self.file).replace('LED-', ''))
        self._unpack(outdir, overwrite=overwrite, exist_ok=exist_ok)
    
    def getCorners(self):
        if 'corners' not in self.meta.keys():
            lat = [y for x, y in self.meta.items() if 'Latitude' in x]
            lon = [y for x, y in self.meta.items() if 'Longitude' in x]
            if len(lat) == 0 or len(lon) == 0:
                img_filename = self.findfiles('IMG')[0]
                img_obj = self.getFileObj(img_filename)
                imageFileDescriptor = img_obj.read(720)
                
                lineRecordLength = int(imageFileDescriptor[186:192])  # bytes per line + 412
                numberOfRecords = int(imageFileDescriptor[180:186])
                
                signalDataDescriptor1 = img_obj.read(412)
                img_obj.seek(720 + lineRecordLength * (numberOfRecords - 1))
                signalDataDescriptor2 = img_obj.read()
                
                img_obj.close()
                
                lat = [signalDataDescriptor1[192:196], signalDataDescriptor1[200:204],
                       signalDataDescriptor2[192:196], signalDataDescriptor2[200:204]]
                
                lon = [signalDataDescriptor1[204:208], signalDataDescriptor1[212:216],
                       signalDataDescriptor2[204:208], signalDataDescriptor2[212:216]]
                
                lat = [struct.unpack('>i', x)[0] / 1000000. for x in lat]
                lon = [struct.unpack('>i', x)[0] / 1000000. for x in lon]
            
            self.meta['corners'] = {'xmin': min(lon), 'xmax': max(lon), 'ymin': min(lat), 'ymax': max(lat)}
        
        return self.meta['corners']


class EORC_PSR(ID):
    """
    Handler class for ALOS-2/PALSAR-2 data in EORC (Earth Observation Research Center) Path format
    
    Sensors:
        * PALSAR-2

    PALSAR-2:
        Reference: 
            NDX-150019: ALOS-2/PALSAR-2 EORC Path Product Format Description (JAXA 2016)
        Products / processing levels:
            * 1.5
        Acquisition modes:
            * FBD: Fine mode Dual polarization
            * WBD: Scan SAR nominal [14MHz] mode Dual polarization
    """
    
    def __init__(self, scene):
        
        self.scene = os.path.realpath(scene)
        
        self.pattern = r'^PSR2-' \
                       r'(?P<prodlevel>SLTR)_' \
                       r'(?P<pathnr>RSP[0-9]{3})_' \
                       r'(?P<date>[0-9]{8})' \
                       r'(?P<mode>FBD|WBD)' \
                       r'(?P<beam>[0-9]{2})' \
                       r'(?P<orbit_dir>A|D)' \
                       r'(?P<look_dir>L|R)_' \
                       r'(?P<replay_id1>[0-9A-Z]{16})-' \
                       r'(?P<replay_id2>[0-9A-Z]{5})_' \
                       r'(?P<internal>[0-9]{3})_' \
                       r'HDR$'
        
        self.examine()
        
        self.meta = self.scanMetadata()
        
        # register the standardized meta attributes as object attributes
        super(EORC_PSR, self).__init__(self.meta)
    
    def _getHeaderfileContent(self):
        head_obj = self.getFileObj(self.header_filename)
        head = head_obj.read().decode('utf-8')
        head = list(head.split('\n'))
        head_obj.close()
        return head
    
    def _parseFacter_m(self):
        try:
            facter_file = self.findfiles('facter_m.dat')[0]
        except IndexError:
            return {}
        facter_obj = self.getFileObj(facter_file)
        facter_m = facter_obj.read().decode('utf-8')
        facter_m = list(facter_m.split('\n'))
        facter_obj.close()
        return facter_m
    
    @property
    def header_filename(self):
        return self.findfiles(self.pattern)[0]
    
    def scanMetadata(self):
        ################################################################################################################
        # read header (HDR) file
        header = self._getHeaderfileContent()
        header = [head.replace(" ", "") for head in header]
        
        # read summary text file
        facter_m = self._parseFacter_m()
        facter_m = [fact.replace(" ", "") for fact in facter_m]
        
        meta = {}
        
        # read polarizations from image file names
        meta['polarizations'] = [re.search('[HV]{2}', os.path.basename(x)).group(0) for x in self.findfiles('^sar.')]
        meta['product'] = header[3]
        ################################################################################################################
        # read start and stop time --> TODO: in what format is the start and stop time?
        
        try:
            start_time = facter_m[168].split('.')[0].zfill(2) + facter_m[168].split('.')[1][:4]
            stop_time = facter_m[170].split('.')[0].zfill(2) + facter_m[170].split('.')[1][:4]
        except (AttributeError):
            raise IndexError('start and stop time stamps cannot be extracted; see file facter_m.dat')
        
        meta['start'] = str(header[6])  # +'T'+start_time
        meta['stop'] = str(header[6])  # +'T'+stop_time
        ################################################################################################################
        # read file metadata
        meta['sensor'] = header[2]
        ################################################################################################################
        # read leader file name information
        meta['acquisition_mode'] = header[12]
        # ###############################################################################################################
        # read map projection data 
        
        lat = list(map(float, [header[33], header[35], header[37], header[39]]))
        lon = list(map(float, [header[34], header[36], header[38], header[40]]))
        
        meta['corners'] = {'xmin': min(lon), 'xmax': max(lon), 'ymin': min(lat), 'ymax': max(lat)}
<<<<<<< HEAD
        # print(meta['corners'])
        # epsg=header[]
=======
        
>>>>>>> b7ca8385
        meta['projection'] = crsConvert(4918, 'wkt')  # EPSG: 4918: ITRF97, GRS80
        ################################################################################################################
        # read data set summary record
        
        orbitsPerCycle = int(207)
        
        meta['orbitNumber_rel'] = int(header[7])
        meta['cycleNumber'] = header[5]
        meta['frameNumber'] = ''
        meta['orbitNumber_abs'] = int(orbitsPerCycle * (meta['cycleNumber'] - 1) + meta['orbitNumber_rel'])
        
        meta['lines'] = int(float(facter_m[51]))
        meta['samples'] = int(float(facter_m[50]))
        meta['incidence'] = float(facter_m[119])
        meta['proc_facility'] = header[73]
        
        meta['spacing'] = (float(header[51]), float(header[52]))
        
        meta['orbit'] = header[9]
        ################################################################################################################
        # read radiometric data record
        
        meta['k_dB'] = float(header[64])
        
        return meta
    
<<<<<<< HEAD
    def unpack(self, directory, overwrite=False, exist_ok=False):
        outdir = os.path.join(directory, os.path.basename(self.file).replace('LED-', ''))
        self._unpack(outdir, overwrite=overwrite, exist_ok=exist_ok)
=======
    def unpack(self, directory, overwrite=False):
        outdir = os.path.join(directory, os.path.basename(self.file).replace('LED-', ''))
        self._unpack(outdir, overwrite=overwrite)
>>>>>>> b7ca8385
    
    def getCorners(self):
        if 'corners' not in self.meta.keys():
            lat = [y for x, y in self.meta.items() if 'Latitude' in x]
            lon = [y for x, y in self.meta.items() if 'Longitude' in x]
            if len(lat) == 0 or len(lon) == 0:
                img_filename = self.findfiles('IMG')[0]
                img_obj = self.getFileObj(img_filename)
                imageFileDescriptor = img_obj.read(720)
                
                lineRecordLength = int(imageFileDescriptor[186:192])  # bytes per line + 412
                numberOfRecords = int(imageFileDescriptor[180:186])
                
                signalDataDescriptor1 = img_obj.read(412)
                img_obj.seek(720 + lineRecordLength * (numberOfRecords - 1))
                signalDataDescriptor2 = img_obj.read()
                
                img_obj.close()
                
                lat = [signalDataDescriptor1[192:196], signalDataDescriptor1[200:204],
                       signalDataDescriptor2[192:196], signalDataDescriptor2[200:204]]
                
                lon = [signalDataDescriptor1[204:208], signalDataDescriptor1[212:216],
                       signalDataDescriptor2[204:208], signalDataDescriptor2[212:216]]
                
                lat = [struct.unpack('>i', x)[0] / 1000000. for x in lat]
                lon = [struct.unpack('>i', x)[0] / 1000000. for x in lon]
            
            self.meta['corners'] = {'xmin': min(lon), 'xmax': max(lon), 'ymin': min(lat), 'ymax': max(lat)}
        
        return self.meta['corners']


class ESA(ID):
    """
    Handler class for SAR data in ESA format (Envisat ASAR, ERS-1/2)
    
    Sensors:
        * ASAR
        * ERS1
        * ERS2
    """
    
    def __init__(self, scene):
        
        self.pattern = r'(?P<product_id>(?:SAR|ASA)_(?:IM(?:S|P|G|M|_)|AP(?:S|P|G|M|_)|WV(?:I|S|W|_)|WS(?:M|S|_))_[012B][CP])' \
                       r'(?P<processing_stage_flag>[A-Z])' \
                       r'(?P<originator_ID>[A-Z\-]{3})' \
                       r'(?P<start_day>[0-9]{8})_' \
                       r'(?P<start_time>[0-9]{6})_' \
                       r'(?P<duration>[0-9]{8})' \
                       r'(?P<phase>[0-9A-Z]{1})' \
                       r'(?P<cycle>[0-9]{3})_' \
                       r'(?P<relative_orbit>[0-9]{5})_' \
                       r'(?P<absolute_orbit>[0-9]{5})_' \
                       r'(?P<counter>[0-9]{4,})\.' \
                       r'(?P<satellite_ID>[EN][12])' \
                       r'(?P<extension>(?:\.zip|\.tar\.gz|))$'
        
        self.pattern_pid = r'(?P<sat_id>(?:SAR|ASA))_' \
                           r'(?P<image_mode>(?:IM(?:S|P|G|M|_)|AP(?:S|P|G|M|_)|WV(?:I|S|W|_)|WS(?:M|S|_)))_' \
                           r'(?P<processing_level>[012B][CP])'
        
        self.scene = os.path.realpath(scene)
        
        self.examine()
        
        match = re.match(re.compile(self.pattern), os.path.basename(self.file))
        match2 = re.match(re.compile(self.pattern_pid), match.group('product_id'))
        
        if re.search('IM__0', match.group('product_id')):
            raise IOError('product level 0 not supported (yet)')
        
        self.meta = self.scanMetadata()
        self.meta['acquisition_mode'] = match2.group('image_mode')
        self.meta['product'] = 'SLC' if self.meta['acquisition_mode'] in ['IMS', 'APS', 'WSS'] else 'PRI'
        self.meta['frameNumber'] = int(match.group('counter'))
        
        # register the standardized meta attributes as object attributes
        super(ESA, self).__init__(self.meta)
    
    def getCorners(self):
        lon = [self.meta[x] for x in self.meta if re.search('LONG', x)]
        lat = [self.meta[x] for x in self.meta if re.search('LAT', x)]
        return {'xmin': min(lon), 'xmax': max(lon), 'ymin': min(lat), 'ymax': max(lat)}
    
    def scanMetadata(self):
        meta = self.gdalinfo()
        
        if meta['sensor'] == 'ASAR':
            meta['polarizations'] = sorted([y.replace('/', '') for x, y in meta.items() if
                                            'TX_RX_POLAR' in x and len(y) == 3])
        elif meta['sensor'] in ['ERS1', 'ERS2']:
            meta['polarizations'] = ['VV']
        
        meta['orbit'] = meta['SPH_PASS'][0]
        meta['start'] = meta['MPH_SENSING_START']
        meta['stop'] = meta['MPH_SENSING_STOP']
        meta['spacing'] = (meta['SPH_RANGE_SPACING'], meta['SPH_AZIMUTH_SPACING'])
        meta['looks'] = (meta['SPH_RANGE_LOOKS'], meta['SPH_AZIMUTH_LOOKS'])
        
        meta['orbitNumber_abs'] = meta['MPH_ABS_ORBIT']
        meta['orbitNumber_rel'] = meta['MPH_REL_ORBIT']
        meta['cycleNumber'] = meta['MPH_CYCLE']
        return meta
    
    def unpack(self, directory, overwrite=False, exist_ok=False):
        base_file = os.path.basename(self.file).strip(r'\.zip|\.tar(?:\.gz|)')
        base_dir = os.path.basename(directory.strip('/'))
        
        outdir = directory if base_file == base_dir else os.path.join(directory, base_file)
        
        self._unpack(outdir, overwrite=overwrite, exist_ok=exist_ok)


class SAFE(ID):
    """
    Handler class for Sentinel-1 data
    
    Sensors:
        * S1A
        * S1B

    References:
        * S1-RS-MDA-52-7443 Sentinel-1 IPF Auxiliary Product Specification
        * MPC-0243 Masking "No-value" Pixels on GRD Products generated by the Sentinel-1 ESA IPF
    """
    
    def __init__(self, scene):
        
        self.scene = os.path.realpath(scene)
        
        self.pattern = r'^(?P<sensor>S1[AB])_' \
                       r'(?P<beam>S1|S2|S3|S4|S5|S6|IW|EW|WV|EN|N1|N2|N3|N4|N5|N6|IM)_' \
                       r'(?P<product>SLC|GRD|OCN)' \
                       r'(?P<resolution>F|H|M|_)_' \
                       r'(?P<processingLevel>1|2)' \
                       r'(?P<category>S|A)' \
                       r'(?P<pols>SH|SV|DH|DV|VV|HH|HV|VH)_' \
                       r'(?P<start>[0-9]{8}T[0-9]{6})_' \
                       r'(?P<stop>[0-9]{8}T[0-9]{6})_' \
                       r'(?P<orbitNumber>[0-9]{6})_' \
                       r'(?P<dataTakeID>[0-9A-F]{6})_' \
                       r'(?P<productIdentifier>[0-9A-F]{4})' \
                       r'\.SAFE$'
        
        self.pattern_ds = r'^s1[ab]-' \
                          r'(?P<swath>s[1-6]|iw[1-3]?|ew[1-5]?|wv[1-2]|n[1-6])-' \
                          r'(?P<product>slc|grd|ocn)-' \
                          r'(?P<pol>hh|hv|vv|vh)-' \
                          r'(?P<start>[0-9]{8}t[0-9]{6})-' \
                          r'(?P<stop>[0-9]{8}t[0-9]{6})-' \
                          r'(?:[0-9]{6})-(?:[0-9a-f]{6})-' \
                          r'(?P<id>[0-9]{3})' \
                          r'\.xml$'
        
        self.examine(include_folders=True)
        
        if not re.match(re.compile(self.pattern), os.path.basename(self.file)):
            raise IOError('folder does not match S1 scene naming convention')
        
        # scan the metadata XML files file and add selected attributes to a meta dictionary
        self.meta = self.scanMetadata()
        self.meta['projection'] = crsConvert(4326, 'wkt')
        
        # register the standardized meta attributes as object attributes
        super(SAFE, self).__init__(self.meta)
        
        self.gammafiles = {'slc': [], 'pri': [], 'grd': []}
    
    def removeGRDBorderNoise(self, method='pyroSAR'):
        """
        mask out Sentinel-1 image border noise.
        
        Parameters
        ----------
        method: str
            the border noise removal method to be applied; one of the following:
             - 'ESA': the pure implementation as described by ESA
             - 'pyroSAR': the ESA method plus the custom pyroSAR refinement

        Returns
        -------
        
        See Also
        --------
        :func:`~pyroSAR.S1.removeGRDBorderNoise`
        """
        S1.removeGRDBorderNoise(self, method=method)
    
    def getCorners(self):
        coordinates = self.meta['coordinates']
        lat = [x[1] for x in coordinates]
        lon = [x[0] for x in coordinates]
        return {'xmin': min(lon), 'xmax': max(lon), 'ymin': min(lat), 'ymax': max(lat)}
    
    def getOSV(self, osvdir=None, osvType='POE', returnMatch=False, useLocal=True, timeout=20, url_option=1):
        """
        download Orbit State Vector files for the scene

        Parameters
        ----------
        osvdir: str
            the directory of OSV files; subdirectories POEORB and RESORB are created automatically;
            if no directory is defined, the standard SNAP auxdata location is used
        osvType: str or list
            the type of orbit file either 'POE', 'RES' or a list of both;
            if both are selected, the best matching file will be retrieved. I.e., POE if available and RES otherwise
        returnMatch: bool
            return the best matching orbit file?
        useLocal: bool
            use locally existing files and do not search for files online if the right file has been found?
        timeout: int or tuple or None
            the timeout in seconds for downloading OSV files as provided to :func:`requests.get`
        url_option: int
            the URL to query for scenes
             - 1: https://scihub.copernicus.eu/gnss
             - 2: https://step.esa.int/auxdata/orbits/Sentinel-1

        Returns
        -------
        str or None
            the best matching OSV file if `returnMatch` is True or None otherwise
        
        See Also
        --------
        :class:`pyroSAR.S1.OSV`
        """
        date = datetime.strptime(self.start, '%Y%m%dT%H%M%S')
        
        # create a time span with one day before and one after the acquisition
        before = (date - timedelta(days=1)).strftime('%Y%m%dT%H%M%S')
        after = (date + timedelta(days=1)).strftime('%Y%m%dT%H%M%S')
        
        if useLocal:
            with S1.OSV(osvdir, timeout=timeout) as osv:
                match = osv.match(sensor=self.sensor, timestamp=self.start, osvtype=osvType)
            if match is not None:
                return match if returnMatch else None
        
        if osvType in ['POE', 'RES']:
            with S1.OSV(osvdir, timeout=timeout) as osv:
                files = osv.catch(sensor=self.sensor, osvtype=osvType, start=before, stop=after,
                                  url_option=url_option)
        
        elif sorted(osvType) == ['POE', 'RES']:
            with S1.OSV(osvdir, timeout=timeout) as osv:
                files = osv.catch(sensor=self.sensor, osvtype='POE', start=before, stop=after,
                                  url_option=url_option)
                if len(files) == 0:
                    files = osv.catch(sensor=self.sensor, osvtype='RES', start=before, stop=after,
                                      url_option=url_option)
        else:
            raise TypeError("osvType must either be 'POE', 'RES' or a list of both")
        
        osv.retrieve(files)
        
        if returnMatch:
            with S1.OSV(osvdir, timeout=timeout) as osv:
                match = osv.match(sensor=self.sensor, timestamp=self.start, osvtype=osvType)
            return match
    
    def quicklook(self, outname, format='kmz'):
        if format != 'kmz':
            raise RuntimeError('currently only kmz is supported as format')
        kml_name = self.findfiles('map-overlay.kml')[0]
        png_name = self.findfiles('quick-look.png')[0]
        with zf.ZipFile(outname, 'w') as out:
            with self.getFileObj(kml_name) as kml_in:
                kml = kml_in.getvalue().decode('utf-8')
                kml = kml.replace('Sentinel-1 Map Overlay', self.outname_base())
                out.writestr('doc.kml', data=kml)
            with self.getFileObj(png_name) as png_in:
                out.writestr('quick-look.png', data=png_in.getvalue())
    
    def scanMetadata(self):
        with self.getFileObj(self.findfiles('manifest.safe')[0]) as input:
            manifest = input.getvalue()
        namespaces = getNamespaces(manifest)
        tree = ET.fromstring(manifest)
        
        meta = dict()
        meta['acquisition_mode'] = tree.find('.//s1sarl1:mode', namespaces).text
        meta['acquisition_time'] = dict(
            [(x, tree.find('.//safe:{}Time'.format(x), namespaces).text) for x in ['start', 'stop']])
        meta['start'], meta['stop'] = (self.parse_date(meta['acquisition_time'][x]) for x in ['start', 'stop'])
        meta['coordinates'] = [tuple([float(y) for y in x.split(',')][::-1]) for x in
                               tree.find('.//gml:coordinates', namespaces).text.split()]
        meta['orbit'] = tree.find('.//s1:pass', namespaces).text[0]
        
        meta['orbitNumber_abs'] = int(tree.find('.//safe:orbitNumber[@type="start"]', namespaces).text)
        meta['orbitNumber_rel'] = int(tree.find('.//safe:relativeOrbitNumber[@type="start"]', namespaces).text)
        meta['cycleNumber'] = int(tree.find('.//safe:cycleNumber', namespaces).text)
        meta['frameNumber'] = int(tree.find('.//s1sarl1:missionDataTakeID', namespaces).text)
        
        meta['orbitNumbers_abs'] = dict(
            [(x, int(tree.find('.//safe:orbitNumber[@type="{0}"]'.format(x), namespaces).text)) for x in
             ['start', 'stop']])
        meta['orbitNumbers_rel'] = dict(
            [(x, int(tree.find('.//safe:relativeOrbitNumber[@type="{0}"]'.format(x), namespaces).text)) for x in
             ['start', 'stop']])
        meta['polarizations'] = [x.text for x in tree.findall('.//s1sarl1:transmitterReceiverPolarisation', namespaces)]
        meta['product'] = tree.find('.//s1sarl1:productType', namespaces).text
        meta['category'] = tree.find('.//s1sarl1:productClass', namespaces).text
        meta['sensor'] = tree.find('.//safe:familyName', namespaces).text.replace('ENTINEL-', '') + tree.find(
            './/safe:number', namespaces).text
        meta['IPF_version'] = float(tree.find('.//safe:software', namespaces).attrib['version'])
        meta['sliceNumber'] = int(tree.find('.//s1sarl1:sliceNumber', namespaces).text)
        meta['totalSlices'] = int(tree.find('.//s1sarl1:totalSlices', namespaces).text)
        
        annotations = self.findfiles(self.pattern_ds)
        with self.getFileObj(annotations[0]) as ann_xml:
            ann_tree = ET.fromstring(ann_xml.read())
        
        meta['spacing'] = tuple([float(ann_tree.find('.//{}PixelSpacing'.format(dim)).text)
                                 for dim in ['range', 'azimuth']])
        meta['samples'] = int(ann_tree.find('.//imageAnnotation/imageInformation/numberOfSamples').text)
        meta['lines'] = int(ann_tree.find('.//imageAnnotation/imageInformation/numberOfLines').text)
        heading = float(ann_tree.find('.//platformHeading').text)
        meta['heading'] = heading if heading > 0 else heading + 360
        meta['incidence'] = float(ann_tree.find('.//incidenceAngleMidSwath').text)
        meta['image_geometry'] = ann_tree.find('.//projection').text.replace(' ', '_').upper()
        
        return meta
    
    def unpack(self, directory, overwrite=False, exist_ok=False):
        outdir = os.path.join(directory, os.path.basename(self.file))
        self._unpack(outdir, overwrite=overwrite, exist_ok=exist_ok)


class TSX(ID):
    """
    Handler class for TerraSAR-X and TanDEM-X data
    
    Sensors:
        * TSX1
        * TDX1

    References:
        * TX-GS-DD-3302  TerraSAR-X Basic Product Specification Document
        * TX-GS-DD-3303  TerraSAR-X Experimental Product Description
        * TD-GS-PS-3028  TanDEM-X Experimental Product Description
        * TerraSAR-X Image Product Guide (Airbus Defence and Space)
    
    Acquisition modes:
        * ST:    Staring Spotlight
        * HS:    High Resolution SpotLight
        * HS300: High Resolution SpotLight 300 MHz
        * SL:    SpotLight
        * SM:    StripMap
        * SC:    ScanSAR
        * WS:    Wide ScanSAR
    
    Polarisation modes:
        * Single (S): all acquisition modes
        * Dual   (D): High Resolution SpotLight (HS), SpotLight (SL) and StripMap (SM)
        * Twin   (T): StripMap (SM) (experimental)
        * Quad   (Q): StripMap (SM) (experimental)
    
    Products:
        * SSC: Single Look Slant Range Complex
        * MGD: Multi Look Ground Range Detected
        * GEC: Geocoded Ellipsoid Corrected
        * EEC: Enhanced Ellipsoid Corrected
    """
    
    def __init__(self, scene):
        self.scene = os.path.realpath(scene)
        
        self.pattern = r'^(?P<sat>T[DS]X1)_SAR__' \
                       r'(?P<prod>SSC|MGD|GEC|EEC)_' \
                       r'(?P<var>____|SE__|RE__|MON1|MON2|BTX1|BRX2)_' \
                       r'(?P<mode>SM|SL|HS|HS300|ST|SC)_' \
                       r'(?P<pols>[SDTQ])_' \
                       r'(?:SRA|DRA)_' \
                       r'(?P<start>[0-9]{8}T[0-9]{6})_' \
                       r'(?P<stop>[0-9]{8}T[0-9]{6})(?:\.xml|)$'
        
        self.pattern_ds = r'^IMAGE_(?P<pol>HH|HV|VH|VV)_(?:SRA|FWD|AFT)_(?P<beam>[^\.]+)\.(cos|tif)$'
        self.examine(include_folders=False)
        
        if not re.match(re.compile(self.pattern), os.path.basename(self.file)):
            raise IOError('folder does not match TSX scene naming convention')
        
        self.meta = self.scanMetadata()
        self.meta['projection'] = crsConvert(4326, 'wkt')
        
        super(TSX, self).__init__(self.meta)
    
    def getCorners(self):
        geocs = self.getFileObj(self.findfiles('GEOREF.xml')[0]).getvalue()
        tree = ET.fromstring(geocs)
        pts = tree.findall('.//gridPoint')
        lat = [float(x.find('lat').text) for x in pts]
        lon = [float(x.find('lon').text) for x in pts]
        return {'xmin': min(lon), 'xmax': max(lon), 'ymin': min(lat), 'ymax': max(lat)}
    
    def scanMetadata(self):
        annotation = self.getFileObj(self.file).getvalue()
        namespaces = getNamespaces(annotation)
        tree = ET.fromstring(annotation)
        meta = dict()
        meta['sensor'] = tree.find('.//generalHeader/mission', namespaces).text.replace('-', '')
        meta['product'] = tree.find('.//orderInfo/productVariant', namespaces).text
        meta['orbit'] = tree.find('.//missionInfo/orbitDirection', namespaces).text[0]
        meta['polarizations'] = [x.text for x in
                                 tree.findall('.//acquisitionInfo/polarisationList/polLayer', namespaces)]
        
        meta['orbitNumber_abs'] = int(tree.find('.//missionInfo/absOrbit', namespaces).text)
        meta['orbitNumber_rel'] = int(tree.find('.//missionInfo/relOrbit', namespaces).text)
        meta['cycleNumber'] = int(tree.find('.//missionInfo/orbitCycle', namespaces).text)
        meta['frameNumber'] = int(tree.find('.//inputData/uniqueDataTakeID', namespaces).text)
        
        meta['acquisition_mode'] = tree.find('.//acquisitionInfo/imagingMode', namespaces).text
        meta['start'] = self.parse_date(tree.find('.//sceneInfo/start/timeUTC', namespaces).text)
        meta['stop'] = self.parse_date(tree.find('.//sceneInfo/stop/timeUTC', namespaces).text)
        spacing_row = float(tree.find('.//imageDataInfo/imageRaster/rowSpacing', namespaces).text)
        spacing_col = float(tree.find('.//imageDataInfo/imageRaster/columnSpacing', namespaces).text)
        meta['spacing'] = (spacing_col, spacing_row)
        meta['samples'] = int(tree.find('.//imageDataInfo/imageRaster/numberOfColumns', namespaces).text)
        meta['lines'] = int(tree.find('.//imageDataInfo/imageRaster/numberOfRows', namespaces).text)
        rlks = float(tree.find('.//imageDataInfo/imageRaster/rangeLooks', namespaces).text)
        azlks = float(tree.find('.//imageDataInfo/imageRaster/azimuthLooks', namespaces).text)
        meta['looks'] = (rlks, azlks)
        meta['incidence'] = float(tree.find('.//sceneInfo/sceneCenterCoord/incidenceAngle', namespaces).text)
        return meta
    
    def unpack(self, directory, overwrite=False, exist_ok=False):
        match = self.findfiles(self.pattern, True)
        header = [x for x in match if not x.endswith('xml') and 'iif' not in x][0].replace(self.scene, '').strip('/')
        outdir = os.path.join(directory, os.path.basename(header))
        self._unpack(outdir, offset=header, overwrite=overwrite, exist_ok=exist_ok)


class Archive(object):
    """
    Utility for storing SAR image metadata in a database

    Parameters
    ----------
    dbfile: str
        the filename for the SpatiaLite database. This might either point to an existing database or will be created otherwise.
        If postgres is set to True, this will be the name for the PostgreSQL database.
    custom_fields: dict
        a dictionary containing additional non-standard database column names and data types;
        the names must be attributes of the SAR scenes to be inserted (i.e. id.attr) or keys in their meta attribute
        (i.e. id.meta['attr'])
    postgres: bool
        enable postgres driver for the database. Default: False
    user: str
        required for postgres driver: username to access the database. Default: 'postgres'
    password: str
        required for postgres driver: password to access the database. Default: '1234'
    host: str
        required for postgres driver: host where the database is hosted. Default: 'localhost'
    port: int
        required for postgres driver: port number to the database. Default: 5432
    cleanup: bool
        check whether all registered scenes exist and remove missing entries?


    Examples
    ----------
    Ingest all Sentinel-1 scenes in a directory and its sub-directories into the database:

    >>> from pyroSAR import Archive, identify
    >>> from spatialist.ancillary import finder
    >>> dbfile = '/.../scenelist.db'
    >>> archive_s1 = '/.../sentinel1/GRD'
    >>> scenes_s1 = finder(archive_s1, [r'^S1[AB].*\.zip'], regex=True, recursive=True)
    >>> with Archive(dbfile) as archive:
    >>>     archive.insert(scenes_s1)

    select all Sentinel-1 A/B scenes stored in the database, which
     * overlap with a test site
     * were acquired in Ground-Range-Detected (GRD) Interferometric Wide Swath (IW) mode before 2018
     * contain a VV polarization image
     * have not been processed to directory `outdir` before

    >>> from pyroSAR import Archive
    >>> from spatialist import Vector
    >>> archive = Archive('/.../scenelist.db')
    >>> site = Vector('/path/to/site.shp')
    >>> outdir = '/path/to/processed/results'
    >>> maxdate = '20171231T235959'
    >>> selection_proc = archive.select(vectorobject=site, processdir=outdir,
    >>>                                 maxdate=maxdate, sensor=('S1A', 'S1B'),
    >>>                                 product='GRD', acquisition_mode='IW', vv=1)
    >>> archive.close()

    Alternatively, the `with` statement can be used.
    In this case to just check whether one particular scene is already registered in the database:

    >>> from pyroSAR import identify, Archive
    >>> scene = identify('S1A_IW_SLC__1SDV_20150330T170734_20150330T170801_005264_006A6C_DA69.zip')
    >>> with Archive('/.../scenelist.db') as archive:
    >>>     print(archive.is_registered(scene.scene))

    When providing 'postgres' as driver, a PostgreSQL database will be created at a given host.
    Additional arguments are required.

    >>> from pyroSAR import Archive, identify
    >>> from spatialist.ancillary import finder
    >>> dbfile = 'scenelist_db'
    >>> archive_s1 = '/.../sentinel1/GRD'
    >>> scenes_s1 = finder(archive_s1, [r'^S1[AB].*\.zip'], regex=True, recursive=True)
    >>> with Archive(dbfile, driver='postgres', user='user', password='password', host='host', port=5432) as archive:
    >>>     archive.insert(scenes_s1)
    """
    
    def __init__(self, dbfile, custom_fields=None, postgres=False, user='postgres',
                 password='1234', host='localhost', port=5432, cleanup=True):
        # check for driver, if postgres then check if server is reachable
        if not postgres:
            self.driver = 'sqlite'
            # catch if .db extension is missing
            root, ext = os.path.splitext(dbfile)
            if len(ext) == 0:
                dbfile = root + '.db'
        else:
            self.driver = 'postgresql'
            if not self.__check_host(host, port):
                sys.exit('Server not found!')
        
        # create dict, with which a URL to the db is created
        if self.driver == 'sqlite':
            self.url_dict = {'drivername': self.driver,
                             'database': dbfile,
                             'query': {'charset': 'utf8'}}
        if self.driver == 'postgresql':
            self.url_dict = {'drivername': self.driver,
                             'username': user,
                             'password': password,
                             'host': host,
                             'port': port,
                             'database': dbfile}
        
        # create engine, containing URL and driver
        log.debug('starting DB engine for {}'.format(URL(**self.url_dict)))
        self.url = URL(**self.url_dict)
        self.engine = create_engine(self.url, echo=False)
        
        # call to ____load_spatialite() for sqlite, to load mod_spatialite via event handler listen()
        if self.driver == 'sqlite':
            log.debug('loading spatialite extension')
            listen(target=self.engine, identifier='connect', fn=self.__load_spatialite)
            # check if loading was successful
            try:
                conn = self.engine.connect()
                version = conn.execute('SELECT spatialite_version();')
                conn.close()
            except exc.OperationalError:
                raise RuntimeError('could not load spatialite extension')
        
        # if database is new, (create postgres-db and) enable spatial extension
        if not database_exists(self.engine.url):
            if self.driver == 'postgresql':
                log.debug('creating new PostgreSQL database')
                create_database(self.engine.url)
            log.debug('enabling spatial extension for new database')
            self.conn = self.engine.connect()
            if self.driver == 'sqlite':
                self.conn.execute(select([func.InitSpatialMetaData(1)]))
            elif self.driver == 'postgresql':
                self.conn.execute('CREATE EXTENSION postgis;')
        else:
            self.conn = self.engine.connect()
        # create Session (ORM) and get metadata
        self.Session = sessionmaker(bind=self.engine)
        self.meta = MetaData(self.engine)
        self.custom_fields = custom_fields
        
        # create tables as schema
        self.data_schema = Table('data', self.meta,
                                 Column('sensor', String),
                                 Column('orbit', String),
                                 Column('orbitNumber_abs', Integer),
                                 Column('orbitNumber_rel', Integer),
                                 Column('cycleNumber', Integer),
                                 Column('frameNumber', Integer),
                                 Column('acquisition_mode', String),
                                 Column('start', String),
                                 Column('stop', String),
                                 Column('product', String),
                                 Column('samples', Integer),
                                 Column('lines', Integer),
                                 Column('outname_base', String, primary_key=True),
                                 Column('scene', String),
                                 Column('hh', Integer),
                                 Column('vv', Integer),
                                 Column('hv', Integer),
                                 Column('vh', Integer),
                                 Column('bbox', Geometry(geometry_type='POLYGON', management=True, srid=4326)))
        
        # add custom fields
        if self.custom_fields is not None:
            for key, val in self.custom_fields.items():
                if val in ['Integer', 'integer', 'int']:
                    self.data_schema.append_column(Column(key, Integer))
                elif val in ['String', 'string', 'str']:
                    self.data_schema.append_column(Column(key, String))
                else:
                    log.info('Value in dict custom_fields must be "integer" or "string"!')
        
        # schema for duplicates
        self.duplicates_schema = Table('duplicates', self.meta,
                                       Column('outname_base', String, primary_key=True),
                                       Column('scene', String, primary_key=True))
        
        # create tables if not existing
        if not self.engine.dialect.has_table(self.engine, 'data'):
            log.debug("creating DB table 'data'")
            self.data_schema.create(self.engine)
        if not self.engine.dialect.has_table(self.engine, 'duplicates'):
            log.debug("creating DB table 'duplicates'")
            self.duplicates_schema.create(self.engine)
        
        # reflect tables from (by now) existing db, make some variables available within self
        self.Base = automap_base(metadata=self.meta)
        self.Base.prepare(self.engine, reflect=True)
        self.Data = self.Base.classes.data
        self.Duplicates = self.Base.classes.duplicates
        self.dbfile = dbfile
        
        if cleanup:
            log.info('checking for missing scenes')
            self.cleanup()
            sys.stdout.flush()
    
    def add_tables(self, tables):
        """
        Add tables to the database per :class:`sqlalchemy.schema.Table`
        Tables provided here will be added to the database. Notice that columns using Geometry must have setting
        management=True for SQLite, for example: bbox = Column(Geometry('POLYGON', management=True, srid=4326))
        
        Parameters
        ----------
        tables: :class:`sqlalchemy.schema.Table` or :obj:`list` of :class:`sqlalchemy.schema.Table`
            Tables provided here will be added to the database. Notice that columns using Geometry must have setting
            management=True for SQLite, for example: bbox = Column(Geometry('POLYGON', management=True, srid=4326))
        """
        created = []
        if isinstance(tables, list):
            for table in tables:
                table.metadata = self.meta
                if not self.engine.dialect.has_table(self.engine, str(table)):
                    table.create(self.engine)
                    created.append(str(table))
        else:
            table = tables
            table.metadata = self.meta
            if not self.engine.dialect.has_table(self.engine, str(table)):
                table.create(self.engine)
                created.append(str(table))
        log.info('created table(s) {}.'.format(', '.join(created)))
        self.Base = automap_base(metadata=self.meta)
        self.Base.prepare(self.engine, reflect=True)
    
    @staticmethod
    def __load_spatialite(dbapi_conn, connection_record):
        """
        loads the spatialite extension for SQLite, not to be used outside the init()
        
        Parameters
        ----------
        dbapi_conn:
            db engine
        connection_record:
            not sure what it does but it is needed by :func:`sqlalchemy.event.listen`
        """
        dbapi_conn.enable_load_extension(True)
        # check which platform and use according mod_spatialite
        if platform.system() == 'Linux':
            for option in ['mod_spatialite', 'mod_spatialite.so']:
                try:
                    dbapi_conn.load_extension(option)
                except sqlite3.OperationalError:
                    continue
        elif platform.system() == 'Darwin':
            for option in ['mod_spatialite.so']:  # , 'mod_spatialite.dylib']:
                try:
                    dbapi_conn.load_extension(option)
                except sqlite3.OperationalError:
                    continue
        else:
            dbapi_conn.load_extension('mod_spatialite')
    
    def __prepare_insertion(self, scene):
        """
        read scene metadata and parse a string for inserting it into the database

        Parameters
        ----------
        scene: str or ID
            a SAR scene

        Returns
        -------
        object of class Data, insert string
        """
        id = scene if isinstance(scene, ID) else identify(scene)
        pols = [x.lower() for x in id.polarizations]
        # insertion as an object of Class Data (reflected in the init())
        insertion = self.Data()
        colnames = self.get_colnames()
        for attribute in colnames:
            if attribute == 'bbox':
                geom = id.bbox()
                geom.reproject(4326)
                geom = geom.convert2wkt(set3D=False)[0]
                geom = 'SRID=4326;' + str(geom)
                # set attributes of the Data object according to input
                setattr(insertion, 'bbox', geom)
            elif attribute in ['hh', 'vv', 'hv', 'vh']:
                setattr(insertion, attribute, int(attribute in pols))
            else:
                if hasattr(id, attribute):
                    attr = getattr(id, attribute)
                elif attribute in id.meta.keys():
                    attr = id.meta[attribute]
                else:
                    raise AttributeError('could not find attribute {}'.format(attribute))
                value = attr() if inspect.ismethod(attr) else attr
                setattr(insertion, str(attribute), value)
        
        return insertion  # return the Data object
    
    def __select_missing(self, table):
        """

        Returns
        -------
        list
            the names of all scenes, which are no longer stored in their registered location
        """
        if table == 'data':
            # using ORM query to get all scenes locations
            scenes = self.Session().query(self.Data.scene)
        elif table == 'duplicates':
            scenes = self.Session().query(self.Duplicates.scene)
        else:
            raise ValueError("parameter 'table' must either be 'data' or 'duplicates'")
        files = [self.encode(x[0]) for x in scenes]
        return [x for x in files if not os.path.isfile(x)]
    
    def insert(self, scene_in, pbar=False, test=False):
        """
        Insert one or many scenes into the database

        Parameters
        ----------
        scene_in: str or list
            a SAR scene or a list of scenes to be inserted
        pbar: bool
            show a progress bar?
        test: bool
            should the insertion only be tested or directly be committed to the database?
        """
        length = len(scene_in) if isinstance(scene_in, list) else 1
        
        if isinstance(scene_in, (ID, str)):
            scene_in = [scene_in]
        if not isinstance(scene_in, list):
            raise RuntimeError('scene_in must either be a string pointing to a file, a pyroSAR.ID object '
                               'or a list containing several of either')
        
        log.info('filtering scenes by name')
        scenes = self.filter_scenelist(scene_in)
        if len(scenes) == 0:
            log.info('...nothing to be done')
            return
        log.info('identifying scenes and extracting metadata')
        scenes = identify_many(scenes)
        
        if len(scenes) == 0:
            log.info('all scenes are already registered')
            return
        
        counter_regulars = 0
        counter_duplicates = 0
        list_duplicates = []
        
        message = 'inserting {0} scene{1} into database'
        log.info(message.format(len(scenes), '' if len(scenes) == 1 else 's'))
        log.debug('testing changes in temporary database')
        if pbar:
            progress = pb.ProgressBar(max_value=len(scenes))
        else:
            progress = None
        basenames = []
        insertions = []
        session = self.Session()
        for i, id in enumerate(scenes):
            basename = id.outname_base()
            if not self.is_registered(id) and basename not in basenames:
                insertion = self.__prepare_insertion(id)
                insertions.append(insertion)
                counter_regulars += 1
            elif not self.__is_registered_in_duplicates(id):
                insertion = self.Duplicates(outname_base=basename, scene=id.scene)
                insertions.append(insertion)
                counter_duplicates += 1
            else:
                list_duplicates.append(id.outname_base())
            
            if progress is not None:
                progress.update(i + 1)
            basenames.append(basename)
        
        if progress is not None:
            progress.finish()
        
        session.add_all(insertions)
        
        if not test:
            log.debug('committing transactions to permanent database')
            # commit changes of the session
            session.commit()
        else:
            log.info('rolling back temporary database changes')
            # roll back changes of the session
            session.rollback()
        
        message = '{0} scene{1} registered regularly'
        log.info(message.format(counter_regulars, '' if counter_regulars == 1 else 's'))
        message = '{0} duplicate{1} registered'
        log.info(message.format(counter_duplicates, '' if counter_duplicates == 1 else 's'))
    
    def is_registered(self, scene):
        """
        Simple check if a scene is already registered in the database.

        Parameters
        ----------
        scene: str or ID
            the SAR scene

        Returns
        -------
        bool
            is the scene already registered?
        """
        id = scene if isinstance(scene, ID) else identify(scene)
        # ORM query, where scene equals id.scene, return first
        exists_data = self.Session().query(self.Data.outname_base).filter(
            self.Data.outname_base == id.outname_base()).first()
        exists_duplicates = self.Session().query(self.Duplicates.outname_base).filter(
            self.Duplicates.outname_base == id.outname_base()).first()
        in_data = False
        in_dup = False
        if exists_data:
            in_data = len(exists_data) != 0
        if exists_duplicates:
            in_dup = len(exists_duplicates) != 0
        return in_data or in_dup
    
    def __is_registered_in_duplicates(self, scene):
        """
        Simple check if a scene is already registered in the database.

        Parameters
        ----------
        scene: str or ID
            the SAR scene

        Returns
        -------
        bool
            is the scene already registered?
        """
        id = scene if isinstance(scene, ID) else identify(scene)
        # ORM query as in is registered
        exists_duplicates = self.Session().query(self.Duplicates.outname_base).filter(
            self.Duplicates.outname_base == id.outname_base()).first()
        in_dup = False
        if exists_duplicates:
            in_dup = len(exists_duplicates) != 0
        return in_dup
    
    def cleanup(self):
        """
        Remove all scenes from the database, which are no longer stored in their registered location

        Returns
        -------

        """
        missing = self.__select_missing('data')
        for scene in missing:
            log.info('Removing missing scene from database tables: {}'.format(scene))
            self.drop_element(scene, with_duplicates=True)
    
    @staticmethod
    def encode(string, encoding='utf-8'):
        if not isinstance(string, str):
            return string.encode(encoding)
        else:
            return string
    
    def export2shp(self, path, table='data'):
        """
        export the database to a shapefile

        Parameters
        ----------
        path: str
            the path of the shapefile to be written.
            This will overwrite other files with the same name.
            If a folder is given in path it is created if not existing.
            If the file extension is missing '.shp' is added.
        table: str
            the table to write to the shapefile; either 'data' (default) or 'duplicates'
        
        Returns
        -------
        """
        if table not in ['data', 'duplicates']:
            log.warning('Only data and duplicates can be exported!')
            return
        
        # add the .shp extension if missing
        if not path.endswith('.shp'):
            path += '.shp'
        
        # creates folder if not present, adds .shp if not within the path
        dirname = os.path.dirname(path)
        os.makedirs(dirname, exist_ok=True)
        
        # uses spatialist.ogr2ogr to write shps with given path (or db connection)
        if self.driver == 'sqlite':
            # ogr2ogr(self.dbfile, path, options={'format': 'ESRI Shapefile'})
            subprocess.call(['ogr2ogr', '-f', 'ESRI Shapefile', path,
                             self.dbfile, table])
        
        if self.driver == 'postgresql':
            db_connection = """PG:host={0} port={1} user={2}
                dbname={3} password={4} active_schema=public""".format(self.url_dict['host'],
                                                                       self.url_dict['port'],
                                                                       self.url_dict['username'],
                                                                       self.url_dict['database'],
                                                                       self.url_dict['password'])
            # ogr2ogr(db_connection, path, options={'format': 'ESRI Shapefile'})
            subprocess.call(['ogr2ogr', '-f', 'ESRI Shapefile', path,
                             db_connection, table])
    
    def filter_scenelist(self, scenelist):
        """
        Filter a list of scenes by file names already registered in the database.

        Parameters
        ----------
        scenelist: :obj:`list` of :obj:`str` or :obj:`pyroSAR.drivers.ID`
            the scenes to be filtered

        Returns
        -------
        list
            the file names of the scenes whose basename is not yet registered in the database

        """
        for item in scenelist:
            if not isinstance(item, (ID, str)):
                raise IOError('items in scenelist must be of type "str" or pyroSAR.ID')
        
        # ORM query, get all scenes locations
        scenes_data = self.Session().query(self.Data.scene)
        registered = [os.path.basename(self.encode(x[0])) for x in scenes_data]
        scenes_duplicates = self.Session().query(self.Duplicates.scene)
        duplicates = [os.path.basename(self.encode(x[0])) for x in scenes_duplicates]
        names = [item.scene if isinstance(item, ID) else item for item in scenelist]
        filtered = [x for x, y in zip(scenelist, names) if os.path.basename(y) not in registered + duplicates]
        return filtered
    
    def get_colnames(self, table='data'):
        """
        Return the names of all columns of a table.

        Returns
        -------
        list
            the column names of the chosen table
        """
        # get all columns of one table, but shows geometry columns not correctly
        table_info = Table(table, self.meta, autoload=True, autoload_with=self.engine)
        col_names = table_info.c.keys()
        
        return sorted([self.encode(x) for x in col_names])
    
    def get_tablenames(self, return_all=False):
        """
        Return the names of all tables in the database
        
        Parameters
        ----------
        return_all: bool
            only gives tables data and duplicates on default.
            Set to True to get all other tables and views created automatically.

        Returns
        -------
        list
            the table names
        """
        all_tables = ['ElementaryGeometries', 'SpatialIndex', 'geometry_columns', 'geometry_columns_auth',
                      'geometry_columns_field_infos', 'geometry_columns_statistics', 'geometry_columns_time',
                      'spatial_ref_sys', 'spatial_ref_sys_aux', 'spatialite_history', 'sql_statements_log',
                      'sqlite_sequence', 'views_geometry_columns', 'views_geometry_columns_auth',
                      'views_geometry_columns_field_infos', 'views_geometry_columns_statistics',
                      'virts_geometry_columns', 'virts_geometry_columns_auth', 'virts_geometry_columns_field_infos',
                      'virts_geometry_columns_statistics']
        # get tablenames from metadata
        tables = sorted([self.encode(x) for x in self.meta.tables.keys()])
        if return_all:
            return tables
        else:
            ret = []
            for i in tables:
                if i not in all_tables and 'idx_' not in i:
                    ret.append(i)
            return ret
    
    def get_unique_directories(self):
        """
        Get a list of directories containing registered scenes

        Returns
        -------
        list
            the directory names
        """
        # ORM query, get all directories
        scenes = self.Session().query(self.Data.scene)
        registered = [os.path.dirname(self.encode(x[0])) for x in scenes]
        return list(set(registered))
    
    def import_outdated(self, dbfile):
        """
        import an older data base in csv format

        Parameters
        ----------
        dbfile: str
            the file name of the old data base

        Returns
        -------

        """
        with open(dbfile) as csvfile:
            text = csvfile.read()
            csvfile.seek(0)
            dialect = csv.Sniffer().sniff(text)
            reader = csv.DictReader(csvfile, dialect=dialect)
            scenes = []
            for row in reader:
                scenes.append(row['scene'])
            self.insert(scenes)
    
    def move(self, scenelist, directory, pbar=False):
        """
        Move a list of files while keeping the database entries up to date.
        If a scene is registered in the database (in either the data or duplicates table),
        the scene entry is directly changed to the new location.

        Parameters
        ----------
        scenelist: list
            the file locations
        directory: str
            a folder to which the files are moved
        pbar: bool
            show a progress bar?

        Returns
        -------
        """
        if not os.path.isdir(directory):
            os.mkdir(directory)
        if not os.access(directory, os.W_OK):
            raise RuntimeError('directory cannot be written to')
        failed = []
        double = []
        if pbar:
            progress = pb.ProgressBar(max_value=len(scenelist)).start()
        else:
            progress = None
        
        for i, scene in enumerate(scenelist):
            new = os.path.join(directory, os.path.basename(scene))
            if os.path.isfile(new):
                double.append(new)
                continue
            try:
                shutil.move(scene, directory)
            except shutil.Error:
                failed.append(scene)
                continue
            finally:
                if progress is not None:
                    progress.update(i + 1)
            if self.select(scene=scene) != 0:
                table = 'data'
            else:
                # using core connection to execute SQL syntax (as was before)
                query_duplicates = self.conn.execute(
                    '''SELECT scene FROM duplicates WHERE scene='{0}' '''.format(scene))
                if len(query_duplicates) != 0:
                    table = 'duplicates'
                else:
                    table = None
            if table:
                # using core connection to execute SQL syntax (as was before)
                self.conn.execute('''UPDATE {0} SET scene= '{1}' WHERE scene='{2}' '''.format(table, new, scene))
        if progress is not None:
            progress.finish()
        
        if len(failed) > 0:
            log.info('The following scenes could not be moved:\n{}'.format('\n'.join(failed)))
        if len(double) > 0:
            log.info('The following scenes already exist at the target location:\n{}'.format('\n'.join(double)))
    
    def select(self, vectorobject=None, mindate=None, maxdate=None, processdir=None,
               recursive=False, polarizations=None, **args):
        """
        select scenes from the database

        Parameters
        ----------
        vectorobject: :class:`~spatialist.vector.Vector`
            a geometry with which the scenes need to overlap
        mindate: str
            the minimum acquisition date in format YYYYmmddTHHMMSS
        maxdate: str
            the maximum acquisition date in format YYYYmmddTHHMMSS
        processdir: str
            a directory to be scanned for already processed scenes;
            the selected scenes will be filtered to those that have not yet been processed
        recursive: bool
            should also the subdirectories of the processdir be scanned?
        polarizations: list
            a list of polarization strings, e.g. ['HH', 'VV']
        **args:
            any further arguments (columns), which are registered in the database. See :meth:`~Archive.get_colnames()`

        Returns
        -------
        list
            the file names pointing to the selected scenes

        """
        arg_valid = [x for x in args.keys() if x in self.get_colnames()]
        arg_invalid = [x for x in args.keys() if x not in self.get_colnames()]
        if len(arg_invalid) > 0:
            log.info('the following arguments will be ignored as they are not registered in the data base: {}'.format(
                ', '.join(arg_invalid)))
        arg_format = []
        vals = []
        for key in arg_valid:
            if key == 'scene':
                arg_format.append('''scene LIKE '%%{0}%%' '''.format(os.path.basename(args[key])))
            else:
                if isinstance(args[key], (float, int, str)):
                    arg_format.append('''{0}='{1}' '''.format(key, args[key]))
                elif isinstance(args[key], (tuple, list)):
                    arg_format.append('''{0} IN ('{1}')'''.format(key, "', '".join(map(str, args[key]))))
        if mindate:
            if re.search('[0-9]{8}T[0-9]{6}', mindate):
                arg_format.append('start>=?')
                vals.append(mindate)
            else:
                log.info('WARNING: argument mindate is ignored, must be in format YYYYmmddTHHMMSS')
        if maxdate:
            if re.search('[0-9]{8}T[0-9]{6}', maxdate):
                arg_format.append('stop<=?')
                vals.append(maxdate)
            else:
                log.info('WARNING: argument maxdate is ignored, must be in format YYYYmmddTHHMMSS')
        
        if polarizations:
            for pol in polarizations:
                if pol in ['HH', 'VV', 'HV', 'VH']:
                    arg_format.append('{}=1'.format(pol.lower()))
        
        if vectorobject:
            if isinstance(vectorobject, Vector):
                vectorobject.reproject('+proj=longlat +datum=WGS84 +no_defs ')
                site_geom = vectorobject.convert2wkt(set3D=False)[0]
                # postgres has a different way to store geometries
                if self.driver == 'postgresql':
                    arg_format.append("st_intersects(bbox, 'SRID=4326; {}')".format(
                        site_geom
                    ))
                else:
                    arg_format.append('st_intersects(GeomFromText(?, 4326), bbox) = 1')
                    vals.append(site_geom)
            else:
                log.info('WARNING: argument vectorobject is ignored, must be of type spatialist.vector.Vector')
        
        query = '''SELECT scene, outname_base FROM data WHERE {}'''.format(' AND '.join(arg_format))
        # the query gets assembled stepwise here
        for val in vals:
            query = query.replace('?', ''' '{0}' ''', 1).format(val)
        log.debug(query)
        
        # core SQL execution
        query_rs = self.conn.execute(query)
        
        if processdir and os.path.isdir(processdir):
            scenes = [x for x in query_rs
                      if len(finder(processdir, [x[1]], regex=True, recursive=recursive)) == 0]
        else:
            scenes = query_rs
        ret = []
        for x in scenes:
            ret.append(self.encode(x[0]))
        
        return ret
    
    def select_duplicates(self, outname_base=None, scene=None, value='id'):
        """
        Select scenes from the duplicates table. In case both `outname_base` and `scene` are set to None all scenes in
        the table are returned, otherwise only those that match the attributes `outname_base` and `scene` if they are not None.

        Parameters
        ----------
        outname_base: str
            the basename of the scene
        scene: str
            the scene name
        value: str
            the return value; either 'id' or 'scene'

        Returns
        -------
        list
            the selected scene(s)
        """
        if value == 'id':
            key = 0
        elif value == 'scene':
            key = 1
        else:
            raise ValueError("argument 'value' must be either 0 or 1")
        
        if not outname_base and not scene:
            # core SQL execution
            scenes = self.conn.execute('SELECT * from duplicates')
        else:
            cond = []
            arg = []
            if outname_base:
                cond.append('outname_base=?')
                arg.append(outname_base)
            if scene:
                cond.append('scene=?')
                arg.append(scene)
            query = 'SELECT * from duplicates WHERE {}'.format(' AND '.join(cond))
            for a in arg:
                query = query.replace('?', ''' '{0}' ''', 1).format(a)
            # core SQL execution
            scenes = self.conn.execute(query)
        
        ret = []
        for x in scenes:
            ret.append(self.encode(x[key]))
        
        return ret
    
    @property
    def size(self):
        """
        get the number of scenes registered in the database

        Returns
        -------
        tuple
            the number of scenes in (1) the main table and (2) the duplicates table
        """
        # ORM query
        session = self.Session()
        r1 = session.query(self.Data.outname_base).count()
        r2 = session.query(self.Duplicates.outname_base).count()
        session.close()
        return r1, r2
    
    def __enter__(self):
        return self
    
    def close(self):
        """
        close the database connection
        """
        self.Session().close()
        self.conn.close()
        self.engine.dispose()
    
    def __exit__(self, exc_type, exc_val, exc_tb):
        self.close()
    
    def drop_element(self, scene, with_duplicates=False):
        """
        Drop a scene from the data table.
        If duplicates table contains matching entry, it will be moved to the data table.

        Parameters
        ----------
        scene: ID
            a SAR scene
        with_duplicates: bool
            True: delete matching entry in duplicates table
            False: move matching entry from duplicates into data table

        Returns
        -------
        """
        # save outname_base from to be deleted entry
        search = self.data_schema.select().where(self.data_schema.c.scene == scene)
        entry_data_outname_base = []
        for rowproxy in self.conn.execute(search):
            entry_data_outname_base.append((rowproxy[12]))
        # log.info(entry_data_outname_base)
        
        # delete entry in data table
        delete_statement = self.data_schema.delete().where(self.data_schema.c.scene == scene)
        self.conn.execute(delete_statement)
        
        return_sentence = 'Entry with scene-id: \n{} \nwas dropped from data'.format(scene)
        
        # with_duplicates == True, delete entry from duplicates
        if with_duplicates:
            delete_statement_dup = self.duplicates_schema.delete().where(
                self.duplicates_schema.c.outname_base == entry_data_outname_base[0])
            self.conn.execute(delete_statement_dup)
            
            log.info(return_sentence + ' and duplicates!'.format(scene))
            return
        
        # else select scene info matching outname_base from duplicates
        select_in_duplicates_statement = self.duplicates_schema.select().where(
            self.duplicates_schema.c.outname_base == entry_data_outname_base[0])
        entry_duplicates_scene = []
        for rowproxy in self.conn.execute(select_in_duplicates_statement):
            entry_duplicates_scene.append((rowproxy[1]))
        
        # check if there is a duplicate
        if len(entry_duplicates_scene) == 1:
            # remove entry from duplicates
            delete_statement_dup = self.duplicates_schema.delete().where(
                self.duplicates_schema.c.outname_base == entry_data_outname_base[0])
            self.conn.execute(delete_statement_dup)
            
            # insert scene from duplicates into data
            self.insert(entry_duplicates_scene[0])
            
            return_sentence += ' and entry with outname_base \n{} \nand scene \n{} \n' \
                               'was moved from duplicates into data table'.format(
                entry_data_outname_base[0], entry_duplicates_scene[0])
        
        log.info(return_sentence + '!')
    
    def drop_table(self, table):
        """
        Drop a table from the database.

        Parameters
        ----------
        table: str
            tablename

        Returns
        -------
        """
        if table in self.get_tablenames(return_all=True):
            # this removes the idx tables and entries in geometry_columns for sqlite databases
            if self.driver == 'sqlite':
                tab_with_geom = [rowproxy[0] for rowproxy
                                 in self.conn.execute("SELECT f_table_name FROM geometry_columns")]
                if table in tab_with_geom:
                    self.conn.execute("SELECT DropGeoTable('" + table + "')")
            else:
                table_info = Table(table, self.meta, autoload=True, autoload_with=self.engine)
                table_info.drop(self.engine)
            log.info('table {} dropped from database.'.format(table))
        else:
            raise ValueError("table {} is not registered in the database!".format(table))
        self.Base = automap_base(metadata=self.meta)
        self.Base.prepare(self.engine, reflect=True)
    
    @staticmethod
    def __is_open(ip, port):
        """
        Checks server connection, from Ben Curtis (github: Fmstrat)

        Parameters
        ----------
        ip: str
            ip of the server
        port: str
            port of the server

        Returns
        -------
        bool:
            is the server reachable?
            
        """
        s = socket.socket(socket.AF_INET, socket.SOCK_STREAM)
        s.settimeout(3)
        try:
            s.connect((ip, int(port)))
            s.shutdown(socket.SHUT_RDWR)
            return True
        except:
            return False
        finally:
            s.close()
    
    def __check_host(self, ip, port):
        """
        Calls __is_open() on ip and port, from Ben Curtis (github: Fmstrat)

        Parameters
        ----------
        ip: str
            ip of the server
        port: str or int
            port of the server

        Returns
        -------
        bool:
            is the server reachable?
        """
        ipup = False
        for i in range(2):
            if self.__is_open(ip, port):
                ipup = True
                break
            else:
                time.sleep(5)
        return ipup


def drop_archive(archive):
    """
    drop (delete) a scene database
    
    Parameters
    ----------
    archive: pyroSAR.drivers.Archive
        the database to be deleted

    Returns
    -------
    
    See Also
    --------
    :func:`sqlalchemy_utils.functions.drop_database()`
    
    Examples
    --------
    >>> pguser = os.environ.get('PGUSER')
    >>> pgpassword = os.environ.get('PGPASSWORD')
    
    >>> db = Archive('test', postgres=True, port=5432, user=pguser, password=pgpassword)
    >>> drop_archive(db)
    """
    if archive.driver == 'postgresql':
        url = archive.url
        archive.close()
        drop_database(url)
    else:
        raise RuntimeError('this function only works for PostgreSQL databases.'
                           'For SQLite databases it is recommended to just delete the DB file.')


def findfiles(scene, pattern, include_folders=False):
    """
    find files in a scene archive, which match a pattern

    Parameters
    ----------
    scene: str
        the SAR scene to be scanned, can be a directory, a zip or tar.gz archive
    pattern: str
        the regular expression to match
    include_folders: bool
         also match folders (or just files)?
    Returns
    -------
    list
        the matched file names
    """
    if os.path.isdir(scene):
        files = finder(scene, [pattern], regex=True, foldermode=1 if include_folders else 0)
        if re.search(pattern, os.path.basename(scene)) and include_folders:
            files.append(scene)
    elif zf.is_zipfile(scene):
        with zf.ZipFile(scene, 'r') as zip:
            files = [os.path.join(scene, x) for x in zip.namelist() if
                     re.search(pattern, os.path.basename(x.strip('/')))]
            if include_folders:
                files = [x.strip('/') for x in files]
            else:
                files = [x for x in files if not x.endswith('/')]
    elif tf.is_tarfile(scene):
        tar = tf.open(scene)
        files = [x for x in tar.getnames() if re.search(pattern, os.path.basename(x.strip('/')))]
        if not include_folders:
            files = [x for x in files if not tar.getmember(x).isdir()]
        tar.close()
        files = [os.path.join(scene, x) for x in files]
    else:
        files = [scene] if re.search(pattern, scene) else []
    files = [str(x) for x in files]
    return files


def getFileObj(scene, filename):
    """
    Load a file in a SAR scene archive into a readable file object.

    Parameters
    ----------
    scene: str
        the scene archive. Can be either a directory or a compressed archive of type `zip` or `tar.gz`.
    filename: str
        the name of a file in the scene archive, easiest to get with method :meth:`~ID.findfiles`

    Returns
    -------
    ~io.BytesIO
        a file object
    """
    membername = filename.replace(scene, '').strip(r'\/')
    
    if not os.path.exists(scene):
        raise RuntimeError('scene does not exist')
    
    if os.path.isdir(scene):
        obj = BytesIO()
        with open(filename, 'rb') as infile:
            obj.write(infile.read())
        obj.seek(0)
    
    elif zf.is_zipfile(scene):
        obj = BytesIO()
        with zf.ZipFile(scene, 'r') as zip:
            obj.write(zip.open(membername).read())
        obj.seek(0)
    
    elif tf.is_tarfile(scene):
        obj = BytesIO()
        tar = tf.open(scene, 'r:gz')
        obj.write(tar.extractfile(membername).read())
        tar.close()
        obj.seek(0)
    else:
        raise RuntimeError('input must be either a file name or a location in an zip or tar archive')
    return obj


def parse_date(x):
    """
    this function gathers known time formats provided in the different SAR products and converts them to a common
    standard of the form YYYYMMDDTHHMMSS

    Parameters
    ----------
    x: str or ~datetime.datetime
        the time stamp to be converted

    Returns
    -------
    str
        the converted time stamp in format YYYYmmddTHHMMSS
    """
    if isinstance(x, datetime):
        return x.strftime('%Y%m%dT%H%M%S')
    elif isinstance(x, str):
        for timeformat in ['%d-%b-%Y %H:%M:%S.%f',
                           '%Y%m%d%H%M%S%f',
                           '%Y-%m-%dT%H:%M:%S.%f',
                           '%Y-%m-%dT%H:%M:%S.%fZ',
                           '%Y%m%d %H:%M:%S.%f']:
            try:
                return strftime('%Y%m%dT%H%M%S', strptime(x, timeformat))
            except (TypeError, ValueError):
                continue
        raise ValueError('unknown time format; check function parse_date')
    else:
        raise ValueError('input must be either a string or a datetime object')<|MERGE_RESOLUTION|>--- conflicted
+++ resolved
@@ -664,43 +664,15 @@
                                     with open(outname, 'wb') as outfile:
                                         outfile.write(archive.read(item))
                                 except zf.BadZipfile:
-                                    print('corrupt archive, unpacking failed')
+                                    log.info('corrupt archive, unpacking failed')
                                     continue
                     archive.close()
                 else:
                     archive.extractall(directory)
                     archive.close()
-<<<<<<< HEAD
             else:
-                print('unpacking is only supported for TAR and ZIP archives')
+                log.info('unpacking is only supported for TAR and ZIP archives')
                 return
-=======
-        
-        elif zf.is_zipfile(self.scene):
-            archive = zf.ZipFile(self.scene, 'r')
-            names = archive.namelist()
-            header = os.path.commonprefix(names)
-            if header.endswith('/'):
-                for item in sorted(names):
-                    if item != header:
-                        outname = os.path.join(directory, item.replace(header, '', 1)).replace('/', os.path.sep)
-                        if item.endswith('/'):
-                            os.makedirs(outname)
-                        else:
-                            try:
-                                with open(outname, 'wb') as outfile:
-                                    outfile.write(archive.read(item))
-                            except zf.BadZipfile:
-                                log.info('corrupt archive, unpacking failed')
-                                continue
-                archive.close()
-            else:
-                archive.extractall(directory)
-                archive.close()
-        else:
-            log.info('unpacking is only supported for TAR and ZIP archives')
-            return
->>>>>>> b7ca8385
         
         self.scene = directory
         main = os.path.join(self.scene, os.path.basename(self.file))
@@ -1318,12 +1290,7 @@
         lon = list(map(float, [header[34], header[36], header[38], header[40]]))
         
         meta['corners'] = {'xmin': min(lon), 'xmax': max(lon), 'ymin': min(lat), 'ymax': max(lat)}
-<<<<<<< HEAD
-        # print(meta['corners'])
-        # epsg=header[]
-=======
-        
->>>>>>> b7ca8385
+        
         meta['projection'] = crsConvert(4918, 'wkt')  # EPSG: 4918: ITRF97, GRS80
         ################################################################################################################
         # read data set summary record
@@ -1350,15 +1317,9 @@
         
         return meta
     
-<<<<<<< HEAD
     def unpack(self, directory, overwrite=False, exist_ok=False):
         outdir = os.path.join(directory, os.path.basename(self.file).replace('LED-', ''))
         self._unpack(outdir, overwrite=overwrite, exist_ok=exist_ok)
-=======
-    def unpack(self, directory, overwrite=False):
-        outdir = os.path.join(directory, os.path.basename(self.file).replace('LED-', ''))
-        self._unpack(outdir, overwrite=overwrite)
->>>>>>> b7ca8385
     
     def getCorners(self):
         if 'corners' not in self.meta.keys():
