--- conflicted
+++ resolved
@@ -304,11 +304,7 @@
 
 
 def intersect(obj1, obj2):
-<<<<<<< HEAD
-    if not (isinstance(obj1, Vector) and isinstance(obj2, Vector)):
-=======
     if not isinstance(obj1, Vector) or not isinstance(obj2, Vector):
->>>>>>> 4ea18120
         raise IOError('object must be of type Vector')
     obj1.reproject(obj2.srs)
 
