--- conflicted
+++ resolved
@@ -471,14 +471,9 @@
         log.info(message.format('cleaning image edges and ' if clean_edges else ''))
         translateoptions = {'options': ['-q', '-co', 'INTERLEAVE=BAND', '-co', 'TILED=YES'],
                             'format': 'GTiff'}
-<<<<<<< HEAD
-
-        erode_edges(src=src, only_boundary=True, pixels=clean_edges_npixels)
-=======
         if clean_edges:
             erode_edges(src=src, only_boundary=True, pixels=clean_edges_npixels)
-        
->>>>>>> 4ec334ee
+
         if src_format == 'BEAM-DIMAP':
             src = src.replace('.dim', '.data')
         for item in finder(src, ['*.img'], recursive=False):
@@ -1512,16 +1507,9 @@
     write_intermediates = False  # this is intended for debugging
     
     def erosion(src, dst, structure, only_boundary, write_intermediates=False):
-<<<<<<< HEAD
-
-        if not os.path.isfile(dst):
-            with Raster(src) as ref:
-                array = ref.array()
-=======
         with Raster(src) as ref:
             array = ref.array()
             if not os.path.isfile(dst):
->>>>>>> 4ec334ee
                 mask = array != 0
                 # do not perform erosion if data only contains nodata (mask == 1)
                 if len(mask[mask == 1]) == 0:
@@ -1550,15 +1538,11 @@
                     mask = ras.array()
         array[mask == 0] = 0
         return array, mask
-<<<<<<< HEAD
-
-=======
     
     # make sure a backscatter image is used for creating the mask
     backscatter = [x for x in images if re.search('^(?:Sigma0_|Gamma0_|C11|C22)', os.path.basename(x))]
     images.insert(0, images.pop(images.index(backscatter[0])))
     
->>>>>>> 4ec334ee
     mask = None
     for img in images:
         if mask is None:
@@ -1569,12 +1553,10 @@
             with Raster(img) as ras:
                 array = ras.array()
             array[mask == 0] = 0
-<<<<<<< HEAD
-=======
         # do not apply mask if it only contains 1 (valid data)
         if len(mask[mask == 0]) == 0:
             break
->>>>>>> 4ec334ee
+
         ras = gdal.Open(img, GA_Update)
         band = ras.GetRasterBand(1)
         band.WriteArray(array)
