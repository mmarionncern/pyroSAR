--- conflicted
+++ resolved
@@ -156,30 +156,6 @@
 def test_archive(tmpdir, testdata):
     id = pyroSAR.identify(testdata['s1'])
     dbfile = os.path.join(str(tmpdir), 'scenes.db')
-<<<<<<< HEAD
-    if not appveyor:
-        db = pyroSAR.Archive(dbfile)
-        db.insert(testdata['s1'], verbose=False)
-        assert all(isinstance(x, str) for x in db.get_tablenames())
-        assert all(isinstance(x, str) for x in db.get_colnames())
-        assert db.is_registered(testdata['s1']) is True
-        assert len(db.get_unique_directories()) == 1
-        assert db.select_duplicates() == []
-        assert db.select_duplicates(outname_base='S1A__IW___A_20150222T170750', scene='scene.zip') == []
-        assert len(db.select(mindate='20141001T192312', maxdate='20201001T192312')) == 1
-        assert len(db.select(polarizations=['VV'])) == 1
-        assert len(db.select(vectorobject=id.bbox())) == 1
-        assert len(db.select(sensor='S1A', vectorobject='foo', processdir=str(tmpdir), verbose=True)) == 1
-        assert len(db.select(sensor='S1A', mindate='foo', maxdate='bar', foobar='foobar')) == 1
-        out = db.select(vv=1, acquisition_mode=('IW', 'EW'))
-        assert len(out) == 1
-        assert isinstance(out[0], str)
-        db.add_tables(mytable)
-        assert 'mytable' in db.get_tablenames()
-        with pytest.raises(IOError):
-            db.filter_scenelist([1])
-        db.close()
-=======
     db = pyroSAR.Archive(dbfile)
     db.insert(testdata['s1'], verbose=False)
     assert all(isinstance(x, str) for x in db.get_tablenames())
@@ -196,6 +172,8 @@
     out = db.select(vv=1, acquisition_mode=('IW', 'EW'))
     assert len(out) == 1
     assert isinstance(out[0], str)
+    db.add_tables(mytable)
+    assert 'mytable' in db.get_tablenames()
     with pytest.raises(IOError):
         db.filter_scenelist([1])
     db.close()
@@ -206,7 +184,6 @@
     assert Vector(shp).nfeatures == 1
     os.remove(dbfile)
     with pytest.raises(OSError):
->>>>>>> 4693fc99
         with pyroSAR.Archive(dbfile) as db:
             db.import_outdated(testdata['archive_old'])
 
@@ -216,34 +193,6 @@
     pgpassword = os.environ.get('PGPASSWORD')
     
     id = pyroSAR.identify(testdata['s1'])
-<<<<<<< HEAD
-    if not appveyor:
-        db = pyroSAR.Archive('test', postgres=True, port=5432)
-        db.insert(testdata['s1'], verbose=False)
-        assert all(isinstance(x, str) for x in db.get_tablenames())
-        assert all(isinstance(x, str) for x in db.get_colnames())
-        assert db.is_registered(testdata['s1']) is True
-        assert len(db.get_unique_directories()) == 1
-        assert db.select_duplicates() == []
-        assert db.select_duplicates(outname_base='S1A__IW___A_20150222T170750', scene='scene.zip') == []
-        assert len(db.select(mindate='20141001T192312', maxdate='20201001T192312')) == 1
-        assert len(db.select(polarizations=['VV'])) == 1
-        assert len(db.select(vectorobject=id.bbox())) == 1
-        assert len(db.select(sensor='S1A', vectorobject='foo', processdir=str(tmpdir), verbose=True)) == 1
-        assert len(db.select(sensor='S1A', mindate='foo', maxdate='bar', foobar='foobar')) == 1
-        out = db.select(vv=1, acquisition_mode=('IW', 'EW'))
-        assert len(out) == 1
-        assert isinstance(out[0], str)
-        db.add_tables(mytable)
-        assert 'mytable' in db.get_tablenames()
-        with pytest.raises(IOError):
-            db.filter_scenelist([1])
-        db.close()
-        with pyroSAR.Archive('test', postgres=True, port=5432) as db:
-            assert db.size == (1, 0)
-            shp = os.path.join(str(tmpdir), 'db.shp')
-            db.export2shp(shp)
-=======
     db = pyroSAR.Archive('test', postgres=True, port=5432, user=pguser, password=pgpassword)
     db.insert(testdata['s1'], verbose=False)
     assert all(isinstance(x, str) for x in db.get_tablenames())
@@ -260,6 +209,8 @@
     out = db.select(vv=1, acquisition_mode=('IW', 'EW'))
     assert len(out) == 1
     assert isinstance(out[0], str)
+    db.add_tables(mytable)
+    assert 'mytable' in db.get_tablenames()
     with pytest.raises(IOError):
         db.filter_scenelist([1])
     db.close()
@@ -272,7 +223,6 @@
     with pytest.raises(OSError):
         with pyroSAR.Archive('test', postgres=True, port=5432, user=pguser, password=pgpassword) as db:
             db.import_outdated(testdata['archive_old'])
->>>>>>> 4693fc99
             db.drop_database()
     with pytest.raises(SystemExit) as pytest_wrapped_e:
         pyroSAR.Archive('test', postgres=True, user='hello_world', port=7080)
