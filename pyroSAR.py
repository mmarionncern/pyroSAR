##############################################################
# Reading and Organizing system for SAR images
# John Truckenbrodt 2016
# last update 2016-03-18
##############################################################
"""
this script is intended to contain several SAR scene identifier classes to read basic metadata from the scene folders/files, convert to GAMMA format and do simple pre-processing
"""

import os
import re
import abc
import math
from osgeo import gdal, ogr, osr
from osgeo.gdalconst import GA_ReadOnly
import spatial
import zipfile as zf
import tarfile as tf
from ancillary import finder, parse_literal, run, crsConvert
from time import strptime, strftime
import xml.etree.ElementTree as ElementTree
import sqlite3


def identify(scene, mode="full"):
    """Return a metadata handler of the given scene."""
    for handler in ID.__subclasses__():
        try:
            return handler(scene, mode)
        except IOError:
            pass
    raise IOError("data format not supported")


class ID(object):
    """Abstract class for SAR meta data handlers."""

    def bbox(self, outname=None, overwrite=True):
        """Return the bounding box."""
        if outname is None:
            return spatial.bbox(self.getCorners(), self.projection)
        else:
            spatial.bbox(self.getCorners(), self.projection, outname=outname, format="ESRI Shapefile", overwrite=overwrite)

    @abc.abstractmethod
    def calibrate(self, replace=False):
        return

    @property
    def compression(self):
        if os.path.isdir(self.scene):
            return None
        elif zf.is_zipfile(self.scene):
            return "zip"
        elif tf.is_tarfile(self.scene):
            return "tar"
        else:
            return None

    def export2sqlite(self):
        '''Export the most important metadata in a sqlite database which is located in the same folder as the source
        file.
        '''
        print 'Begin export'
        if self.compression is None:
            raise RuntimeError('Uncompressed data is not suitable for the metadata base')

        database = os.path.join(os.path.dirname(self.scene), 'data.db')
        conn = sqlite3.connect(database)
        conn.enable_load_extension(True)
        conn.execute("SELECT load_extension('libspatialite')")
        conn.execute("SELECT InitSpatialMetaData();")
        cursor =conn.cursor()
        create_string = '''CREATE TABLE if not exists data (
                            title TEXT NOT NULL,
                            file TEXT NOT NULL,
                            scene TEXT,
                            sensor TEXT,
                            projection TEXT,
                            orbit TEXT,
                            polarisation TEXT,
                            acquisition_mode TEXT,
                            start TEXT,
                            stop TEXT,
                            CONSTRAINT pk_data
                            PRIMARY KEY(file, scene)
                            )'''

        cursor.execute(create_string)
        cursor.execute("SELECT AddGeometryColumn('data','bbox' , 4326, 'POLYGON', 'XY', 0)")
        conn.commit()
        insert_string = '''
                        INSERT INTO data
                        (title, file, scene, sensor, projection, bbox, orbit, polarisation, acquisition_mode, start, stop)
                        VALUES( ?,?,?,?,?,GeomFromText(?, 4326),?,?,?,?,?)

                        '''
        # This should not be here but there should be an bbox.wkt() function to get the bbox as a wkt
        ring = ogr.Geometry(ogr.wkbLinearRing)
        coordinates = self.getCorners()
        ring.AddPoint(coordinates["xmin"], coordinates["ymin"])
        ring.AddPoint(coordinates["xmin"], coordinates["ymax"])
        ring.AddPoint(coordinates["xmax"], coordinates["ymax"])
        ring.AddPoint(coordinates["xmax"], coordinates["ymin"])
        ring.CloseRings()

        geom = ogr.Geometry(ogr.wkbPolygon)
        geom.AddGeometry(ring)

        geom.FlattenTo2D()

        #todo ersetzen durch ancillary.crsConvert(self.projection, 'ogr')
        srs = osr.SpatialReference()
        srs.ImportFromProj4(self.projection)


        geom.AssignSpatialReference(srs)
        sq_file = os.path.basename(self.file )
        title = os.path.splitext(sq_file)[0]
        input = (title, sq_file, self.scene, self.sensor, crsConvert(self.projection, 'wkt'), geom.ExportToWkt(), self.orbit, 'polarisation', 'acquisition', self.start, self.stop)
        try:
            cursor.execute(insert_string, input)
        except sqlite3.IntegrityError as e:
            print 'SQL error:', e

        conn.commit()
        conn.close()


    @abc.abstractmethod
    def convert2gamma(self, directory):
        return

    def examine(self):
        files = self.findfiles(self.pattern)
        if len(files) == 1:
            self.file = files[0]
        elif len(files) == 0:
            raise IOError("folder does not match {} scene naming convention".format(type(self).__name__))
        else:
            raise IOError("file ambiguity detected")

    def findfiles(self, pattern):
        if os.path.isdir(self.scene):
            files = [self.scene] if re.search(pattern, os.path.basename(self.scene)) else finder(self.scene, [pattern], regex=True)
        elif zf.is_zipfile(self.scene):
            with zf.ZipFile(self.scene, "r") as zip:
                files = [os.path.join(self.scene, x.strip("/")) for x in zip.namelist() if re.search(pattern, x.strip("/"))]
        elif tf.is_tarfile(self.scene):
            tar = tf.open(self.scene)
            files = [os.path.join(self.scene, x) for x in tar.getnames() if re.search(pattern, x)]
            tar.close()
        else:
            files = [self.scene] if re.search(pattern, self.scene) else []
        return files

    def gdalinfo(self, scene):
        """

        Args:
            scene: an archive containing a SAR scene

        sets object attributes

        """
        self.scene = os.path.realpath(scene)
        files = self.findfiles("(?:\.[NE][12]$|DAT_01\.001$|product\.xml|manifest\.safe$)")

        if len(files) == 1:
            prefix = {"zip": "/vsizip/", "tar": "/vsitar/", None: ""}[self.compression]
            header = files[0]
        elif len(files) > 1:
            raise IOError("file ambiguity detected")
        else:
            raise IOError("file type not supported")

        ext_lookup = {".N1": "ASAR", ".E1": "ERS1", ".E2": "ERS2"}
        extension = os.path.splitext(header)[1]
        if extension in ext_lookup:
            self.sensor = ext_lookup[extension]

        img = gdal.Open(prefix + header, GA_ReadOnly)
        meta = img.GetMetadata()
        self.cols, self.rows, self.bands = img.RasterXSize, img.RasterYSize, img.RasterCount
        self.projection = img.GetGCPProjection()
        self.gcps = [((x.GCPPixel, x.GCPLine), (x.GCPX, x.GCPY, x.GCPZ)) for x in img.GetGCPs()]
        img = None

        for item in meta:
            entry = [item, parse_literal(meta[item].strip())]

            # todo: check module time for more general approaches
            for timeformat in ["%d-%b-%Y %H:%M:%S.%f", "%Y%m%d%H%M%S%f", "%Y-%m-%dT%H:%M:%S.%f", "%Y-%m-%dT%H:%M:%S.%fZ"]:
                try:
                    entry[1] = strftime("%Y%m%dT%H%M%S", strptime(entry[1], timeformat))
                except (TypeError, ValueError):
                    pass

            if re.search("(?:LAT|LONG)", entry[0]):
                entry[1] /= 1000000.
            setattr(self, entry[0], entry[1])

    @abc.abstractmethod
    def getCorners(self):
        return

    def getGammaImages(self, directory):
        return [x for x in finder(directory, [self.outname_base], regex=True) if not x.endswith(".par")]

    def summary(self):
        for item in sorted(self.__dict__.keys()):
            print "{0}: {1}".format(item, getattr(self, item))

    @abc.abstractmethod
    def unpack(self, directory):
        return

    def _unpack(self, directory):
        if not os.path.isdir(directory):
            os.makedirs(directory)
        if tf.is_tarfile(self.scene):
            archive = tf.open(self.scene, "r")
            names = archive.getnames()
            header = os.path.commonprefix(names)
            if len(header) > 0:
                if archive.getmember(header).isdir():
                    for item in sorted(names):
                        if item != header:
                            member = archive.getmember(item)
                            outname = os.path.join(directory, item.replace(header+"/", ""))
                            if member.isdir():
                                os.makedirs(outname)
                            else:
                                with open(outname, "w") as outfile:
                                    outfile.write(member.tobuf())
                    archive.close()
                    return
            archive.extractall(directory)
            archive.close()
        elif zf.is_zipfile(self.scene):
            archive = zf.ZipFile(self.scene, "r")
            names = archive.namelist()
            header = os.path.commonprefix(names)
            if len(header) > 0:
                if header.endswith("/"):
                    for item in sorted(names):
                        if item != header:
                            outname = os.path.join(directory, item.replace(header, ""))
                            if item.endswith("/"):
                                os.makedirs(outname)
                            else:
                                with open(outname, "w") as outfile:
                                    outfile.write(archive.read(item))
                    archive.close()
                    return
            archive.extractall(directory)
            archive.close()
        self.scene = directory
        self.file = os.path.join(self.scene, os.path.basename(self.file))


<<<<<<< HEAD
class CEOS(ID):
    # todo: What sensors other than ERS1, ERS2 and Envisat ASAR should be included?
    # todo: add a pattern to check if the scene could be handled by CEOS
    def __init__(self, scene):
        self.gdalinfo(scene)
        self.sensor = self.CEOS_MISSION_ID
        self.start = self.CEOS_ACQUISITION_TIME
        self.incidence = self.CEOS_INC_ANGLE
        self.spacing = [self.CEOS_PIXEL_SPACING_METERS, self.CEOS_LINE_SPACING_METERS]

        # todo: check whether this is correct:
        self.orbit = "D" if self.CEOS_PLATFORM_HEADING > 180 else "A"
        self.k_db = -10*math.log(self.CEOS_CALIBRATION_CONSTANT_K, 10)
        self.sc_db = {"ERS1": 59.61, "ERS2": 60}[self.sensor]
        self.outname_base = "{0}______{1}".format(*[self.sensor, self.start])

    #todo: should define a calibrate function
    def getCorners(self):
        lat = [x[1][1] for x in self.gcps]
        lon = [x[1][0] for x in self.gcps]
        return {"xmin": min(lon), "xmax": max(lon), "ymin": min(lat), "ymax": max(lat)}

    def convert2gamma(self, directory):
        if self.sensor in ["ERS1", "ERS2"]:
            outname = os.path.join(directory, self.outname_base+"_VV_slc")
            lea = os.path.join(self.scene, "LEA_01.001")
            title = os.path.basename(self.findfiles("\.PS$")[0]).replace(".PS", "")
            run(["par_ESA_ERS", lea, outname+".par", self.file, outname], inlist=[title])
        else:
            raise NotImplementedError("sensor {} not implemented yet".format(self.sensor))

    def unpack(self, directory):
        if self.sensor in ["ERS1", "ERS2"]:
            outdir = os.path.join(directory, re.sub("\.[EN][12]\.PS$", "", os.path.basename(self.findfiles("\.PS$")[0])))
            self._unpack(outdir)
        else:
            raise NotImplementedError("sensor {} not implemented yet".format(self.sensor))
=======
# class CEOS(ID):
#     # todo: What sensors other than ERS1, ERS2 and Envisat ASAR should be included?
#     # todo: add a pattern to check if the scene could be handled by CEOS
#     def __init__(self, scene):
#
#         raise IOError
#
#         self.gdalinfo(scene)
#         self.sensor = self.CEOS_MISSION_ID
#         self.start = self.CEOS_ACQUISITION_TIME
#         self.incidence = self.CEOS_INC_ANGLE
#         self.spacing = (self.CEOS_PIXEL_SPACING_METERS, self.CEOS_LINE_SPACING_METERS)
#
#         # todo: check whether this is correct:
#         self.orbit = "D" if self.CEOS_PLATFORM_HEADING > 180 else "A"
#         self.k_db = -10*math.log(self.CEOS_CALIBRATION_CONSTANT_K, 10)
#         self.sc_db = {"ERS1": 59.61, "ERS2": 60}[self.sensor]
#         self.outname_base = "{0}______{1}".format(*[self.sensor, self.start])
#
#     # todo: change coordinate extraction to the exact boundaries of the image (not outer pixel center points)
#     def getCorners(self):
#         lat = [x[1][1] for x in self.gcps]
#         lon = [x[1][0] for x in self.gcps]
#         return {"xmin": min(lon), "xmax": max(lon), "ymin": min(lat), "ymax": max(lat)}
#
#     def convert2gamma(self, directory):
#         if self.sensor in ["ERS1", "ERS2"]:
#             outname = os.path.join(directory, self.outname_base+"_VV_slc")
#             lea = os.path.join(self.scene, "LEA_01.001")
#             title = os.path.basename(self.findfiles("\.PS$")[0]).replace(".PS", "")
#             run(["par_ESA_ERS", lea, outname+".par", self.file, outname], inlist=[title])
#         else:
#             raise NotImplementedError("sensor {} not implemented yet".format(self.sensor))
#
#     def unpack(self, directory):
#         if self.sensor in ["ERS1", "ERS2"]:
#             outdir = os.path.join(directory, re.sub("\.[EN][12]\.PS$", "", os.path.basename(self.findfiles("\.PS$")[0])))
#             self._unpack(outdir)
#         else:
#             raise NotImplementedError("sensor {} not implemented yet".format(self.sensor))
>>>>>>> 68596009

# id = identify("/geonfs01_vol1/ve39vem/ERS/ERS1_0132_2529_20dec95")
# id = identify("/geonfs01_vol1/ve39vem/ERS/ERS1_0132_2529_20dec95.zip")


class ESA(ID):
    """Handle SAR data of the ESA format."""
<<<<<<< HEAD
    def __init__(self, scene):
=======
    def __init__(self, scene, mode="full"):
>>>>>>> 68596009

        self.pattern = r"(?P<product_id>(?:SAR|ASA)_(?:IM(?:S|P|G|M|_)|AP(?:S|P|G|M|_)|WV(?:I|S|W|_))_[012B][CP])" \
                       r"(?P<processing_stage_flag>[A-Z])" \
                       r"(?P<originator_ID>[A-Z\-]{3})" \
                       r"(?P<start_day>[0-9]{8})_" \
                       r"(?P<start_time>[0-9]{6})_" \
                       r"(?P<duration>[0-9]{8})" \
                       r"(?P<phase>[0-9A-Z]{1})" \
                       r"(?P<cycle>[0-9]{3})_" \
                       r"(?P<relative_orbit>[0-9]{5})_" \
                       r"(?P<absolute_orbit>[0-9]{5})_" \
                       r"(?P<counter>[0-9]{4})\." \
                       r"(?P<satellite_ID>[EN][12])" \
                       r"(?P<extension>(?:\.zip|\.tar\.gz|))$"

        self.scene = os.path.realpath(scene)
        self.gdalinfo(self.scene)
        self.orbit = self.SPH_PASS[0]
        self.start = self.MPH_SENSING_START
        self.stop = self.MPH_SENSING_STOP
        self.spacing = [self.SPH_RANGE_SPACING, self.SPH_AZIMUTH_SPACING]
        self.looks = [self.SPH_RANGE_LOOKS, self.SPH_AZIMUTH_LOOKS]
        self.outname_base = "{0}______{1}".format(*[self.sensor, self.start])

    def getCorners(self):
        lon = [getattr(self, x) for x in self.__dict__.keys() if re.search("LONG", x)]
        lat = [getattr(self, x) for x in self.__dict__.keys() if re.search("LAT", x)]
        return {"xmin": min(lon), "xmax": max(lon), "ymin": min(lat), "ymax": max(lat)}

    def convert2gamma(self, directory):
        self.gammadir = directory
        outname = os.path.join(directory, self.outname_base)
        if len(self.getGammaImages(directory)) == 0:
            run(["par_ASAR", self.file, outname])
            os.remove(outname+".hdr")
            for item in finder(directory, [os.path.basename(outname)], regex=True):
                ext = ".par" if item.endswith(".par") else ""
                base = os.path.basename(item).strip(ext)
                base = base.replace(".", "_")
                base = base.replace("PRI", "mli")
                base = base.replace("SLC", "slc")
                newname = os.path.join(directory, base+ext)
                os.rename(item, newname)
        else:
            raise IOError("scene already processed")

    def calibrate(self, replace=False):
        k_db = {"ASAR": 55., "ERS1": 58.24, "ERS2": 59.75}[self.sensor]
        inc_ref = 90. if self. sensor == "ASAR" else 23.
        candidates = [x for x in self.getGammaImages(self.gammadir) if not x.endswith("_cal") and not os.path.isfile(x+"_cal")]
        for image in candidates:
            run(["radcal_PRI", image, image+".par", image+"_cal", image+"_cal.par", k_db, inc_ref])
            if replace:
                os.remove(image)
                os.remove(image+".par")

    def unpack(self, directory):
        outdir = os.path.join(directory, os.path.splitext(os.path.basename(self.file))[0])
        self._unpack(outdir)
# id = identify("/geonfs01_vol1/ve39vem/swos/ASA_APP_1PTDPA20040102_102928_000000162023_00051_09624_0240.N1")
# id = identify("/geonfs01_vol1/ve39vem/swos/SAR_IMP_1PXASI19920419_110159_00000017C083_00323_03975_8482.E1")
# id = identify("/geonfs01_vol1/ve39vem/swos/ER01_SAR_IMP_1P_19920419T110159_19920419T110216_IPA_03975_0000.ESA.tar.gz")

# scenes = finder("/geonfs01_vol1/ve39vem/swos", ["*"])
# counter = 0
# for scene in scenes:
#     counter += 1
#     try:
#         x = ESA(scene)
#         if len(x.findfiles(x.pattern)) == 0:
#             print scene
#             print x.findfiles("[EN][12]$")[0]
#             print "---------------------------------"
#     except RuntimeError as rue:
#         print scene
#         print rue
#         print"---------------------------------"
#     # progress = float(counter)/len(scenes)*100
#     # print progress
#     # if progress % 10 == 0:
#     #     print progress

# scenes = finder("/geonfs01_vol1/ve39vem/swos", ["*.tar.gz"])
# for scene in scenes:
#     print scene


class RS2(ID):
    def __init__(self, scene):

        self.pattern = r'^(?:RS2|RSAT2)_(?:OK[0-9]+)_(?:PK[0-9]+)_(?:DK[0-9]+)_' \
                       r'(?P<beam>[0-9A-Z]+)_' \
                       r'(?P<date>[0-9]{8})_' \
                       r'(?P<time>[0-9]{6})_' \
                       r'(?P<pols>[HV]{2}_' \
                       r'(?P<level>SLC|SGX|SGF|SCN|SCW|SSG|SPG)$'

        self.sensor = "RS2"
        self.scene = os.path.realpath(scene)
        self.gdalinfo(self.scene)
        self.start = self.ACQUISITION_START_TIME
        self.incidence = (self.FAR_RANGE_INCIDENCE_ANGLE + self.NEAR_RANGE_INCIDENCE_ANGLE)/2
        self.spacing = [self.PIXEL_SPACING, self.LINE_SPACING]
        self.orbit = self.ORBIT_DIRECTION[0]

    def getCorners(self):
        lat = [x[1][1] for x in self.gcps]
        lon = [x[1][0] for x in self.gcps]
        return {"xmin": min(lon), "xmax": max(lon), "ymin": min(lat), "ymax": max(lat)}

# id = identify("/geonfs01_vol1/ve39vem/RS2/RS2_OK53107_PK504800_DK448361_FQ1_20140606_055403_HH_VV_HV_VH_SLC.zip")

    #todo: add a calibrate function

# todo: check self.file and self.scene assignment after unpacking
class SAFE(ID):
    def __init__(self, scene):

        self.scene = os.path.realpath(scene)

        self.pattern = r"^(?P<sensor>S1[AB])_" \
                       r"(?P<beam>S1|S2|S3|S4|S5|S6|IW|EW|WV|EN|N1|N2|N3|N4|N5|N6|IM)_" \
                       r"(?P<product>SLC|GRD|OCN)(?:F|H|M|_)_" \
                       r"(?:1|2)" \
                       r"(?P<category>S|A)" \
                       r"(?P<pols>SH|SV|DH|DV|HH|HV|VV|VH)_" \
                       r"(?P<start>[0-9]{8}T[0-9]{6})_" \
                       r"(?P<stop>[0-9]{8}T[0-9]{6})_" \
                       r"(?:[0-9]{6})_" \
                       r"(?:[0-9A-F]{6})_" \
                       r"(?:[0-9A-F]{4})" \
                       r"\.SAFE$"

        self.pattern_ds = r"^s1[ab]-" \
                          r"(?P<swath>s[1-6]|iw[1-3]?|ew[1-5]?|wv[1-2]|n[1-6])-" \
                          r"(?P<product>slc|grd|ocn)-" \
                          r"(?P<pol>hh|hv|vv|vh)-" \
                          r"(?P<start>[0-9]{8}t[0-9]{6})-" \
                          r"(?P<stop>[0-9]{8}t[0-9]{6})-" \
                          r"(?:[0-9]{6})-(?:[0-9a-f]{6})-" \
                          r"(?P<id>[0-9]{3})" \
                          r"\.xml$"

        files = self.findfiles(self.pattern)
        if len(files) == 1:
            self.file = files[0]
        elif len(files) == 0:
            raise IOError("folder does not match S1 scene naming convention")
        else:
            raise IOError("file ambiguity detected")

        match = re.match(re.compile(self.pattern), os.path.basename(self.file))

        if not match:
            raise IOError("folder does not match S1 scene naming convention")
        for key in re.compile(self.pattern).groupindex:
            setattr(self, key, match.group(key))

        self.orbit = "D" if float(re.findall("[0-9]{6}", self.start)[1]) < 120000 else "A"
        # todo Shouldn't the projection be a osr.SpatialReference Object?
        self.projection = "+proj=longlat +ellps=WGS84 +datum=WGS84 +no_defs"

    def calibrate(self, replace=False):
        print "calibration already performed during import"

    def convert2gamma(self, directory):
        if self.compression is not None:
            raise RuntimeError("scene is not yet unpacked")
        if self.product == "OCN":
            raise IOError("Sentinel-1 OCN products are not supported")
        if self.category == "A":
            raise IOError("Sentinel-1 annotation-only products are not supported")

        for xml_ann in finder(os.path.join(self.scene, "annotation"), [self.pattern_ds]):
            base = os.path.basename(xml_ann)
            match = re.compile(self.pattern_ds).match(os.path.basename(base))

            tiff = os.path.join(self.scene, "measurement", base.replace(".xml", ".tiff"))
            xml_cal = os.path.join(self.scene, "annotation", "calibration", "calibration-" + base)
            # the use of the noise xml file has been found to occasionally cause severe image artifacts of manifold nature and is thus excluded
            # the reason (GAMMA command error vs. bad ESA xml file entry) is yet to be discovered
            # xml_noise = os.path.join(self.scene, "annotation", "calibration", "noise-" + base)
            xml_noise = "-"
            fields = (self.sensor, match.group("swath"), self.start, match.group("pol").upper())
            if match.group("prod") == "SLC":
                name = os.path.join(directory, "{0}_{1}__{2}_{3}_slc".format(*fields))
                # print ["par_S1_SLC", tiff, xml_ann, xml_cal, xml_noise, name + ".par", name, name + ".tops_par"]
                run(["par_S1_SLC", tiff, xml_ann, xml_cal, xml_noise, name + ".par", name, name + ".tops_par"])
            else:
                name = os.path.join(directory, "{0}______{2}_{3}_mli".format(*fields))
                # print ["par_S1_GRD", tiff, xml_ann, xml_cal, xml_noise, name + ".par", name]
                run(["par_S1_GRD", tiff, xml_ann, xml_cal, xml_noise, name + ".par", name])

    def getCorners(self):
        if self.compression == "zip":
            with zf.ZipFile(self.scene, "r") as z:
                kml = z.open([x for x in z.namelist() if re.search("map-overlay\.kml", x)][0], "r").read()
        elif self.compression == "tar":
            tar = tf.open(self.scene, "r")
            kml = tar.extractfile().read()
            tar.close()
        else:
            with open(finder(self.scene, ["*map-overlay.kml"])[0], "r") as infile:
                kml = infile.read()
        elements = ElementTree.fromstring(kml).findall(".//coordinates")

        coordinates = [x.split(",") for x in elements[0].text.split()]
        lat = [float(x[1]) for x in coordinates]
        lon = [float(x[0]) for x in coordinates]
        return {"xmin": min(lon), "xmax": max(lon), "ymin": min(lat), "ymax": max(lat)}

    def unpack(self, directory):
        outdir = os.path.join(directory, os.path.basename(self.file))
        self._unpack(outdir)

# id = identify("/geonfs01_vol1/ve39vem/S1/archive/S1A_EW_GRDM_1SDH_20150408T053103_20150408T053203_005388_006D8D_5FAC.zip")


class ERS(object):
    # todo: add a pattern to check if the scene could be handled
    def __init__(self, scene):
        try:
            lea = finder(scene, ["LEA_01.001"])[0]
        except IndexError:
            raise IOError("wrong input format; no leader file found")
        with open(lea, "r") as infile:
            text = infile.read()
        # extract frame id
        frame_index = re.search("FRAME=", text).end()
        self.frame = text[frame_index:frame_index+4]
        # extract calibration meta information
        stripper = " \t\r\n\0"
        self.sensor = text[(720+395):(720+411)].strip(stripper)
        self.date = int(text[(720+67):(720+99)].strip(stripper)[:8])
        self.proc_fac = text[(720+1045):(720+1061)].strip(stripper)
        self.proc_sys = text[(720+1061):(720+1069)].strip(stripper)
        self.proc_vrs = text[(720+1069):(720+1077)].strip(stripper)
        text_subset = text[re.search("FACILITY RELATED DATA RECORD \[ESA GENERAL TYPE\]", text).start()-13:]
        self.cal = -10*math.log(float(text_subset[663:679].strip(stripper)), 10)
        self.antenna_flag = text_subset[659:663].strip(stripper)

        # the following section is only relevant for PRI products and can be considered future work
        # select antenna gain correction lookup file from extracted meta information
        # the lookup files are stored in a subfolder CAL which is included in the pythonland software package
        # if sensor == "ERS1":
        #     if date < 19950717:
        #         antenna = "antenna_ERS1_x_x_19950716"
        #     else:
        #         if proc_sys == "VMP":
        #             antenna = "antenna_ERS2_VMP_v68_x" if proc_vrs >= 6.8 else "antenna_ERS2_VMP_x_v67"
        #         elif proc_fac == "UKPAF" and date < 19970121:
        #             antenna = "antenna_ERS1_UKPAF_19950717_19970120"
        #         else:
        #             antenna = "antenna_ERS1"
        # else:
        #     if proc_sys == "VMP":
        #         antenna = "antenna_ERS2_VMP_v68_x" if proc_vrs >= 6.8 else "antenna_ERS2_VMP_x_v67"
        #     elif proc_fac == "UKPAF" and date < 19970121:
        #         antenna = "antenna_ERS2_UKPAF_x_19970120"
        #     else:
        #         antenna = "antenna_ERS2"<|MERGE_RESOLUTION|>--- conflicted
+++ resolved
@@ -259,45 +259,6 @@
         self.file = os.path.join(self.scene, os.path.basename(self.file))
 
 
-<<<<<<< HEAD
-class CEOS(ID):
-    # todo: What sensors other than ERS1, ERS2 and Envisat ASAR should be included?
-    # todo: add a pattern to check if the scene could be handled by CEOS
-    def __init__(self, scene):
-        self.gdalinfo(scene)
-        self.sensor = self.CEOS_MISSION_ID
-        self.start = self.CEOS_ACQUISITION_TIME
-        self.incidence = self.CEOS_INC_ANGLE
-        self.spacing = [self.CEOS_PIXEL_SPACING_METERS, self.CEOS_LINE_SPACING_METERS]
-
-        # todo: check whether this is correct:
-        self.orbit = "D" if self.CEOS_PLATFORM_HEADING > 180 else "A"
-        self.k_db = -10*math.log(self.CEOS_CALIBRATION_CONSTANT_K, 10)
-        self.sc_db = {"ERS1": 59.61, "ERS2": 60}[self.sensor]
-        self.outname_base = "{0}______{1}".format(*[self.sensor, self.start])
-
-    #todo: should define a calibrate function
-    def getCorners(self):
-        lat = [x[1][1] for x in self.gcps]
-        lon = [x[1][0] for x in self.gcps]
-        return {"xmin": min(lon), "xmax": max(lon), "ymin": min(lat), "ymax": max(lat)}
-
-    def convert2gamma(self, directory):
-        if self.sensor in ["ERS1", "ERS2"]:
-            outname = os.path.join(directory, self.outname_base+"_VV_slc")
-            lea = os.path.join(self.scene, "LEA_01.001")
-            title = os.path.basename(self.findfiles("\.PS$")[0]).replace(".PS", "")
-            run(["par_ESA_ERS", lea, outname+".par", self.file, outname], inlist=[title])
-        else:
-            raise NotImplementedError("sensor {} not implemented yet".format(self.sensor))
-
-    def unpack(self, directory):
-        if self.sensor in ["ERS1", "ERS2"]:
-            outdir = os.path.join(directory, re.sub("\.[EN][12]\.PS$", "", os.path.basename(self.findfiles("\.PS$")[0])))
-            self._unpack(outdir)
-        else:
-            raise NotImplementedError("sensor {} not implemented yet".format(self.sensor))
-=======
 # class CEOS(ID):
 #     # todo: What sensors other than ERS1, ERS2 and Envisat ASAR should be included?
 #     # todo: add a pattern to check if the scene could be handled by CEOS
@@ -338,7 +299,6 @@
 #             self._unpack(outdir)
 #         else:
 #             raise NotImplementedError("sensor {} not implemented yet".format(self.sensor))
->>>>>>> 68596009
 
 # id = identify("/geonfs01_vol1/ve39vem/ERS/ERS1_0132_2529_20dec95")
 # id = identify("/geonfs01_vol1/ve39vem/ERS/ERS1_0132_2529_20dec95.zip")
@@ -346,11 +306,7 @@
 
 class ESA(ID):
     """Handle SAR data of the ESA format."""
-<<<<<<< HEAD
-    def __init__(self, scene):
-=======
     def __init__(self, scene, mode="full"):
->>>>>>> 68596009
 
         self.pattern = r"(?P<product_id>(?:SAR|ASA)_(?:IM(?:S|P|G|M|_)|AP(?:S|P|G|M|_)|WV(?:I|S|W|_))_[012B][CP])" \
                        r"(?P<processing_stage_flag>[A-Z])" \
