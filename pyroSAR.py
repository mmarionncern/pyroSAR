--- conflicted
+++ resolved
@@ -532,7 +532,6 @@
 
         if not re.match(re.compile(self.pattern), os.path.basename(self.file)):
             raise IOError("folder does not match S1 scene naming convention")
-<<<<<<< HEAD
 
         # scan the manifest.safe file and add selected attributes to a meta dictionary
         self.meta = self.scanManifest()
@@ -543,18 +542,6 @@
                                   'UNIT["degree",0.01745329251994328,AUTHORITY["EPSG","9122"]],' \
                                   'AUTHORITY["EPSG","4326"]]'
 
-=======
-
-        # scan the manifest.safe file and add selected attributes to a meta dictionary
-        self.meta = self.scanManifest()
-
-        self.meta["projection"] = 'GEOGCS["WGS 84",' \
-                                  'DATUM["WGS_1984",SPHEROID["WGS 84",6378137,298.257223563,AUTHORITY["EPSG","7030"]],AUTHORITY["EPSG","6326"]],' \
-                                  'PRIMEM["Greenwich",0,AUTHORITY["EPSG","8901"]],' \
-                                  'UNIT["degree",0.01745329251994328,AUTHORITY["EPSG","9122"]],' \
-                                  'AUTHORITY["EPSG","4326"]]'
-
->>>>>>> 4c84bf56
         # register the standardized meta attributes as object attributes
         ID.__init__(self, self.meta)
 
