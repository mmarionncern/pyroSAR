##############################################################
# Reading and Organizing system for SAR images
# John Truckenbrodt 2016
# last update 2016-03-18
##############################################################
"""
this script is intended to contain several SAR scene identifier classes to read basic metadata from the scene folders/files, convert to GAMMA format and do simple pre-processing
"""

import os
import re
import abc
import math
from osgeo import gdal
from osgeo.gdalconst import GA_ReadOnly
import spatial
import zipfile as zf
import tarfile as tf
from ancillary import finder, parse_literal, run
from time import strptime, strftime
import xml.etree.ElementTree as ElementTree


def identify(scene, mode="full"):
    """Return a metadata handler of the given scene."""
    for handler in ID.__subclasses__():
        try:
            return handler(scene, mode)
        except IOError:
            pass
    raise IOError("data format not supported")


class ID(object):
    """Abstract class for SAR meta data handlers."""

    def bbox(self, outname=None, overwrite=True):
        """Return the bounding box."""
        if outname is None:
            return spatial.bbox(self.getCorners(), self.projection)
        else:
            spatial.bbox(self.getCorners(), self.projection, outname=outname, format="ESRI Shapefile", overwrite=overwrite)

    @abc.abstractmethod
    def calibrate(self, replace=False):
        return

    @property
    def compression(self):
        if os.path.isdir(self.scene):
            return None
        elif zf.is_zipfile(self.scene):
            return "zip"
        elif tf.is_tarfile(self.scene):
            return "tar"
        else:
            return None

    @abc.abstractmethod
    def convert2gamma(self, directory):
        return

    def examine(self):
        files = self.findfiles(self.pattern)
        if len(files) == 1:
            self.file = files[0]
        elif len(files) == 0:
            raise IOError("folder does not match {} scene naming convention".format(type(self).__name__))
        else:
            raise IOError("file ambiguity detected")

    def findfiles(self, pattern):
        if os.path.isdir(self.scene):
            files = [self.scene] if re.search(pattern, os.path.basename(self.scene)) else finder(self.scene, [pattern], regex=True)
        elif zf.is_zipfile(self.scene):
            with zf.ZipFile(self.scene, "r") as zip:
                files = [os.path.join(self.scene, x.strip("/")) for x in zip.namelist() if re.search(pattern, x.strip("/"))]
        elif tf.is_tarfile(self.scene):
            tar = tf.open(self.scene)
            files = [os.path.join(self.scene, x) for x in tar.getnames() if re.search(pattern, x)]
            tar.close()
        else:
            files = [self.scene] if re.search(pattern, self.scene) else []
        return files

    def gdalinfo(self, scene):
        """

        Args:
            scene: an archive containing a SAR scene

        sets object attributes

        """
        self.scene = os.path.realpath(scene)
        files = self.findfiles("(?:\.[NE][12]$|DAT_01\.001$|product\.xml|manifest\.safe$)")

        if len(files) == 1:
            prefix = {"zip": "/vsizip/", "tar": "/vsitar/", None: ""}[self.compression]
            header = files[0]
        elif len(files) > 1:
            raise IOError("file ambiguity detected")
        else:
            raise IOError("file type not supported")

        ext_lookup = {".N1": "ASAR", ".E1": "ERS1", ".E2": "ERS2"}
        extension = os.path.splitext(header)[1]
        if extension in ext_lookup:
            self.sensor = ext_lookup[extension]

        img = gdal.Open(prefix + header, GA_ReadOnly)
        meta = img.GetMetadata()
        self.cols, self.rows, self.bands = img.RasterXSize, img.RasterYSize, img.RasterCount
        self.projection = img.GetGCPProjection()
        self.gcps = [((x.GCPPixel, x.GCPLine), (x.GCPX, x.GCPY, x.GCPZ)) for x in img.GetGCPs()]
        img = None

        for item in meta:
            entry = [item, parse_literal(meta[item].strip())]

            # todo: check module time for more general approaches
            for timeformat in ["%d-%b-%Y %H:%M:%S.%f", "%Y%m%d%H%M%S%f", "%Y-%m-%dT%H:%M:%S.%f", "%Y-%m-%dT%H:%M:%S.%fZ"]:
                try:
                    entry[1] = strftime("%Y%m%dT%H%M%S", strptime(entry[1], timeformat))
                except (TypeError, ValueError):
                    pass

            if re.search("(?:LAT|LONG)", entry[0]):
                entry[1] /= 1000000.
            setattr(self, entry[0], entry[1])

    @abc.abstractmethod
    def getCorners(self):
        return

    def getGammaImages(self, directory=None):
        if directory is None:
            if hasattr(self, "gammadir"):
                directory = self.gammadir
            else:
                raise IOError("directory missing; please provide directory to function or define object attribute 'gammadir'")
        return [x for x in finder(directory, [self.outname_base()], regex=True) if not re.search("\.(?:par|hdr|aux\.xml)$", x)]

    def getHGT(self):
        """
        Returns: names of all SRTM hgt tile names overlapping with the SAR scene
        """

        corners = self.getCorners()

        # generate sequence of integer coordinates marking the tie points of the overlapping hgt tiles
        lat = range(int(float(corners["ymin"]) // 1), int(float(corners["ymax"]) // 1) + 1)
        lon = range(int(float(corners["xmin"]) // 1), int(float(corners["xmax"]) // 1) + 1)

        # convert coordinates to string with leading zeros and hemisphere identification letter
        lat = [str(x).zfill(2 + len(str(x)) - len(str(x).strip("-"))) for x in lat]
        lat = [x.replace("-", "S") if "-" in x else "N" + x for x in lat]

        lon = [str(x).zfill(3 + len(str(x)) - len(str(x).strip("-"))) for x in lon]
        lon = [x.replace("-", "W") if "-" in x else "E" + x for x in lon]

        # concatenate all formatted latitudes and longitudes with each other as final product
        return [x + y + ".hgt" for x in lat for y in lon]

    @abc.abstractmethod
    def outname_base(self):
        return

    def summary(self):
        for item in sorted(self.__dict__.keys()):
            if item != "gcps":
                print "{0}: {1}".format(item, getattr(self, item))

    @abc.abstractmethod
    def unpack(self, directory):
        return

    # todo: prevent unpacking if target files already exist
    def _unpack(self, directory):
        if not os.path.isdir(directory):
            os.makedirs(directory)
        if tf.is_tarfile(self.scene):
            archive = tf.open(self.scene, "r")
            names = archive.getnames()
            header = os.path.commonprefix(names)

            if header in names:
                if archive.getmember(header).isdir():
                    for item in sorted(names):
                        if item != header:
                            member = archive.getmember(item)
                            outname = os.path.join(directory, item.replace(header + "/", ""))
                            if member.isdir():
                                os.makedirs(outname)
                            else:
                                with open(outname, "w") as outfile:
                                    outfile.write(member.tobuf())
                    archive.close()
                else:
                    archive.extractall(directory)
                    archive.close()
        elif zf.is_zipfile(self.scene):
            archive = zf.ZipFile(self.scene, "r")
            names = archive.namelist()
            header = os.path.commonprefix(names)
            if header.endswith("/"):
                for item in sorted(names):
                    if item != header:
                        outname = os.path.join(directory, item.replace(header, ""))
                        if item.endswith("/"):
                            os.makedirs(outname)
                        else:
                            with open(outname, "w") as outfile:
                                outfile.write(archive.read(item))
                archive.close()
            else:
                archive.extractall(directory)
                archive.close()
        self.scene = directory
        self.file = os.path.join(self.scene, os.path.basename(self.file))


<<<<<<< HEAD
# class CEOS(ID):
#     # todo: What sensors other than ERS1, ERS2 and Envisat ASAR should be included?
#     # todo: add a pattern to check if the scene could be handled by CEOS
#     def __init__(self, scene):
#
#         raise IOError
#
#         self.gdalinfo(scene)
#         self.sensor = self.CEOS_MISSION_ID
#         self.start = self.CEOS_ACQUISITION_TIME
#         self.incidence = self.CEOS_INC_ANGLE
#         self.spacing = (self.CEOS_PIXEL_SPACING_METERS, self.CEOS_LINE_SPACING_METERS)
#
#         # todo: check whether this is correct:
#         self.orbit = "D" if self.CEOS_PLATFORM_HEADING > 180 else "A"
#         self.k_db = -10*math.log(self.CEOS_CALIBRATION_CONSTANT_K, 10)
#         self.sc_db = {"ERS1": 59.61, "ERS2": 60}[self.sensor]
#         self.outname_base = "{0}______{1}".format(*[self.sensor, self.start])
#
#     # todo: change coordinate extraction to the exact boundaries of the image (not outer pixel center points)
#     def getCorners(self):
#         lat = [x[1][1] for x in self.gcps]
#         lon = [x[1][0] for x in self.gcps]
#         return {"xmin": min(lon), "xmax": max(lon), "ymin": min(lat), "ymax": max(lat)}
#
#     def convert2gamma(self, directory):
#         if self.sensor in ["ERS1", "ERS2"]:
#             outname = os.path.join(directory, self.outname_base+"_VV_slc")
#             lea = os.path.join(self.scene, "LEA_01.001")
#             title = os.path.basename(self.findfiles("\.PS$")[0]).replace(".PS", "")
#             run(["par_ESA_ERS", lea, outname+".par", self.file, outname], inlist=[title])
#         else:
#             raise NotImplementedError("sensor {} not implemented yet".format(self.sensor))
#
#     def unpack(self, directory):
#         if self.sensor in ["ERS1", "ERS2"]:
#             outdir = os.path.join(directory, re.sub("\.[EN][12]\.PS$", "", os.path.basename(self.findfiles("\.PS$")[0])))
#             self._unpack(outdir)
#         else:
#             raise NotImplementedError("sensor {} not implemented yet".format(self.sensor))
=======
class CEOS(ID):
    # todo: What sensors other than ERS1, ERS2 should be included?
    # todo: add a pattern to check if the scene could be handled by CEOS
    def __init__(self, scene):
        self.gdalinfo(scene)
        self.sensor = self.CEOS_MISSION_ID
        self.start = self.CEOS_ACQUISITION_TIME
        self.incidence = self.CEOS_INC_ANGLE
        self.spacing = [self.CEOS_PIXEL_SPACING_METERS, self.CEOS_LINE_SPACING_METERS]

        # todo: check whether this is correct:
        self.orbit = "D" if self.CEOS_PLATFORM_HEADING > 180 else "A"
        self.k_db = -10*math.log(self.CEOS_CALIBRATION_CONSTANT_K, 10)
        self.sc_db = {"ERS1": 59.61, "ERS2": 60}[self.sensor]
        self.outname_base = "{0}______{1}".format(*[self.sensor, self.start])

    #todo: should define a calibrate function
    def getCorners(self):
        lat = [x[1][1] for x in self.gcps]
        lon = [x[1][0] for x in self.gcps]
        return {"xmin": min(lon), "xmax": max(lon), "ymin": min(lat), "ymax": max(lat)}

    def convert2gamma(self, directory):
        if self.sensor in ["ERS1", "ERS2"]:
            outname = os.path.join(directory, self.outname_base+"_VV_slc")
            lea = os.path.join(self.scene, "LEA_01.001")
            title = os.path.basename(self.findfiles("\.PS$")[0]).replace(".PS", "")
            run(["par_ESA_ERS", lea, outname+".par", self.file, outname], inlist=[title])
        else:
            raise NotImplementedError("sensor {} not implemented yet".format(self.sensor))

    def unpack(self, directory):
        if self.sensor in ["ERS1", "ERS2"]:
            outdir = os.path.join(directory, re.sub("\.[EN][12]\.PS$", "", os.path.basename(self.findfiles("\.PS$")[0])))
            self._unpack(outdir)
        else:
            raise NotImplementedError("sensor {} not implemented yet".format(self.sensor))
>>>>>>> c9fe94d6

# id = identify("/geonfs01_vol1/ve39vem/ERS/ERS1_0132_2529_20dec95")
# id = identify("/geonfs01_vol1/ve39vem/ERS/ERS1_0132_2529_20dec95.zip")


class ESA(ID):
<<<<<<< HEAD
    def __init__(self, scene, mode="full"):
=======
    """Handle SAR data of the ESA format."""
    def __init__(self, scene):
>>>>>>> c9fe94d6

        self.pattern = r"(?P<product_id>(?:SAR|ASA)_(?:IM(?:S|P|G|M|_)|AP(?:S|P|G|M|_)|WV(?:I|S|W|_))_[012B][CP])" \
                       r"(?P<processing_stage_flag>[A-Z])" \
                       r"(?P<originator_ID>[A-Z\-]{3})" \
                       r"(?P<start_day>[0-9]{8})_" \
                       r"(?P<start_time>[0-9]{6})_" \
                       r"(?P<duration>[0-9]{8})" \
                       r"(?P<phase>[0-9A-Z]{1})" \
                       r"(?P<cycle>[0-9]{3})_" \
                       r"(?P<relative_orbit>[0-9]{5})_" \
                       r"(?P<absolute_orbit>[0-9]{5})_" \
                       r"(?P<counter>[0-9]{4})\." \
                       r"(?P<satellite_ID>[EN][12])" \
                       r"(?P<extension>(?:\.zip|\.tar\.gz|))$"

        self.pattern_pid = r"(?P<sat_id>(?:SAR|ASA))_" \
                           r"(?P<image_mode>(?:IM(?:S|P|G|M|_)|AP(?:S|P|G|M|_)|WV(?:I|S|W|_)))_" \
                           r"(?P<processing_level>[012B][CP])"

        self.scene = os.path.realpath(scene)

        self.examine()

        match = re.match(re.compile(self.pattern), os.path.basename(self.file))
        if re.search("IM__0", match.group("product_id")):
            raise IOError("product level 0 not supported (yet)")

        self.gdalinfo(self.scene)

        if self.sensor == "ASAR":
            self.polarisations = [getattr(self, x).replace("/", "") for x in self.__dict__.keys() if re.search("TX_RX_POLAR", x)]
        elif self.sensor in ["ERS1", "ERS2"]:
            self.polarisations = ["VV"]

        self.orbit = self.SPH_PASS[0]
        self.start = self.MPH_SENSING_START
        self.stop = self.MPH_SENSING_STOP
        self.spacing = (self.SPH_RANGE_SPACING, self.SPH_AZIMUTH_SPACING)
        self.looks = [self.SPH_RANGE_LOOKS, self.SPH_AZIMUTH_LOOKS]

    def outname_base(self):
        match1 = re.match(re.compile(self.pattern), os.path.basename(self.scene))
        match2 = re.match(re.compile(self.pattern_pid), match1.group("product_id"))
        fields = ("{:_<4}".format(self.sensor),
                  "{:_<4}".format(match2.group("image_mode")),
                  self.orbit,
                  self.start)
        return "_".join(fields)

    def getCorners(self):
        lon = [getattr(self, x) for x in self.__dict__.keys() if re.search("LONG", x)]
        lat = [getattr(self, x) for x in self.__dict__.keys() if re.search("LAT", x)]
        return {"xmin": min(lon), "xmax": max(lon), "ymin": min(lat), "ymax": max(lat)}

    # todo: prevent conversion if target files already exist
    def convert2gamma(self, directory):
        self.gammadir = directory
        outname = os.path.join(directory, self.outname_base())
        if len(self.getGammaImages(directory)) == 0:
            run(["par_ASAR", self.file, outname])
            os.remove(outname + ".hdr")
            for item in finder(directory, [os.path.basename(outname)], regex=True):
                ext = ".par" if item.endswith(".par") else ""
                base = os.path.basename(item).strip(ext)
                base = base.replace(".", "_")
                base = base.replace("PRI", "pri")
                base = base.replace("GRD", "grd")
                base = base.replace("SLC", "slc")
                newname = os.path.join(directory, base + ext)
                os.rename(item, newname)
        else:
            raise IOError("scene already processed")

    def calibrate(self, replace=False):
        k_db = {"ASAR": 55., "ERS1": 58.24, "ERS2": 59.75}[self.sensor]
        inc_ref = 90. if self.sensor == "ASAR" else 23.
        # candidates = [x for x in self.getGammaImages(self.gammadir) if not re.search("_(?:cal|grd)$", x)]
        candidates = [x for x in self.getGammaImages(self.gammadir) if re.search("_pri$", x)]
        for image in candidates:
            out = image.replace("pri", "grd")
            run(["radcal_PRI", image, image + ".par", out, out + ".par", k_db, inc_ref])
            if replace:
                os.remove(image)
                os.remove(image + ".par")

    def unpack(self, directory):
        base_file = os.path.basename(self.file).strip("\.zip|\.tar(?:\.gz|)")
        base_dir = os.path.basename(directory.strip("/"))

        outdir = directory if base_file == base_dir else os.path.join(directory, base_file)

        self._unpack(outdir)


# id = identify("/geonfs01_vol1/ve39vem/swos/ASA_APP_1PTDPA20040102_102928_000000162023_00051_09624_0240.N1.zip")
# id = identify("/geonfs01_vol1/ve39vem/swos/SAR_IMP_1PXASI19920419_110159_00000017C083_00323_03975_8482.E1.zip")

# scenes = finder("/geonfs01_vol1/ve39vem/swos", ["*"])
# counter = 0
# for scene in scenes:
#     counter += 1
#     try:
#         x = ESA(scene)
#         if len(x.findfiles(x.pattern)) == 0:
#             print scene
#             print x.findfiles("[EN][12]$")[0]
#             print "---------------------------------"
#     except RuntimeError as rue:
#         print scene
#         print rue
#         print"---------------------------------"
#     # progress = float(counter)/len(scenes)*100
#     # print progress
#     # if progress % 10 == 0:
#     #     print progress

# scenes = finder("/geonfs01_vol1/ve39vem/swos", ["*.tar.gz"])
# for scene in scenes:
#     print scene


# class RS2(ID):
#     def __init__(self, scene):
#
#         raise IOError
#
#         self.pattern = r'^(?:RS2|RSAT2)_(?:OK[0-9]+)_(?:PK[0-9]+)_(?:DK[0-9]+)_' \
#                        r'(?P<beam>[0-9A-Z]+)_' \
#                        r'(?P<date>[0-9]{8})_' \
#                        r'(?P<time>[0-9]{6})_' \
#                        r'(?P<pols>[HV]{2}_' \
#                        r'(?P<level>SLC|SGX|SGF|SCN|SCW|SSG|SPG)$'
#
#         self.sensor = "RS2"
#         self.scene = os.path.realpath(scene)
#         self.gdalinfo(self.scene)
#         self.start = self.ACQUISITION_START_TIME
#         self.incidence = (self.FAR_RANGE_INCIDENCE_ANGLE + self.NEAR_RANGE_INCIDENCE_ANGLE)/2
#         self.spacing = (self.PIXEL_SPACING, self.LINE_SPACING)
#         self.orbit = self.ORBIT_DIRECTION[0]
#
#     def getCorners(self):
#         lat = [x[1][1] for x in self.gcps]
#         lon = [x[1][0] for x in self.gcps]
#         return {"xmin": min(lon), "xmax": max(lon), "ymin": min(lat), "ymax": max(lat)}

# id = identify("/geonfs01_vol1/ve39vem/RS2/RS2_OK53107_PK504800_DK448361_FQ1_20140606_055403_HH_VV_HV_VH_SLC.zip")

    #todo: add a calibrate function

# todo: check self.file and self.scene assignment after unpacking
class SAFE(ID):
    def __init__(self, scene, mode="full"):

        self.scene = os.path.realpath(scene)

        self.pattern = r"^(?P<sensor>S1[AB])_" \
                       r"(?P<beam>S1|S2|S3|S4|S5|S6|IW|EW|WV|EN|N1|N2|N3|N4|N5|N6|IM)_" \
                       r"(?P<product>SLC|GRD|OCN)(?:F|H|M|_)_" \
                       r"(?:1|2)" \
                       r"(?P<category>S|A)" \
                       r"(?P<pols>SH|SV|DH|DV)_" \
                       r"(?P<start>[0-9]{8}T[0-9]{6})_" \
                       r"(?P<stop>[0-9]{8}T[0-9]{6})_" \
                       r"(?:[0-9]{6})_" \
                       r"(?:[0-9A-F]{6})_" \
                       r"(?:[0-9A-F]{4})" \
                       r"\.SAFE$"

        self.pattern_ds = r"^s1[ab]-" \
                          r"(?P<swath>s[1-6]|iw[1-3]?|ew[1-5]?|wv[1-2]|n[1-6])-" \
                          r"(?P<product>slc|grd|ocn)-" \
                          r"(?P<pol>hh|hv|vv|vh)-" \
                          r"(?P<start>[0-9]{8}t[0-9]{6})-" \
                          r"(?P<stop>[0-9]{8}t[0-9]{6})-" \
                          r"(?:[0-9]{6})-(?:[0-9a-f]{6})-" \
                          r"(?P<id>[0-9]{3})" \
                          r"\.xml$"

        self.examine()

        match = re.match(re.compile(self.pattern), os.path.basename(self.file))

        if not match:
            raise IOError("folder does not match S1 scene naming convention")
        for key in re.compile(self.pattern).groupindex:
            setattr(self, key, match.group(key))

        self.polarisations = {"SH": ["HH"], "SV": ["VV"], "DH": ["HH", "HV"], "DV": ["VV", "VH"]}[self.pols]

        self.orbit = "D" if float(re.findall("[0-9]{6}", self.start)[1]) < 120000 else "A"

        self.projection = 'GEOGCS["WGS 84",' \
                          'DATUM["WGS_1984",' \
                          'SPHEROID["WGS 84",6378137,298.257223563,AUTHORITY["EPSG","7030"]],AUTHORITY["EPSG","6326"]],' \
                          'PRIMEM["Greenwich",0,AUTHORITY["EPSG","8901"]],' \
                          'UNIT["degree",0.01745329251994328,AUTHORITY["EPSG","9122"]],' \
                          'AUTHORITY["EPSG","4326"]]'

        if mode == "full":
            self.gdalinfo(self.scene)
            self.spacing = (self.PIXEL_SPACING, self.LINE_SPACING)
            # self.orbit = self.ORBIT_DIRECTION[0]

    def calibrate(self, replace=False):
        print "calibration already performed during import"

    def convert2gamma(self, directory):
        if self.compression is not None:
            raise RuntimeError("scene is not yet unpacked")
        if self.product == "OCN":
            raise IOError("Sentinel-1 OCN products are not supported")
        if self.category == "A":
            raise IOError("Sentinel-1 annotation-only products are not supported")

        if not os.path.isdir(directory):
            os.makedirs(directory)

        for xml_ann in finder(os.path.join(self.scene, "annotation"), [self.pattern_ds], regex=True):
            base = os.path.basename(xml_ann)
            match = re.compile(self.pattern_ds).match(base)

            tiff = os.path.join(self.scene, "measurement", base.replace(".xml", ".tiff"))
            xml_cal = os.path.join(self.scene, "annotation", "calibration", "calibration-" + base)
            # todo: investigate what the noise file is for
            # the use of the noise xml file has been found to occasionally cause severe image artifacts of manifold nature and is thus excluded
            # the reason (GAMMA command error vs. bad SAFE xml file entry) is yet to be discovered
            # xml_noise = os.path.join(self.scene, "annotation", "calibration", "noise-" + base)
            xml_noise = "-"
            fields = ("{:_<4}".format(self.sensor),
                      "{:_<4}".format(match.group("swath").upper()),
                      self.orbit,
                      self.start,
                      match.group("pol").upper(),
                      match.group("product"))
            name = os.path.join(directory, "_".join(fields))

            if match.group("product") == "slc":
                cmd = ["par_S1_SLC", tiff, xml_ann, xml_cal, xml_noise, name + ".par", name, name + ".tops_par"]
            else:
                cmd = ["par_S1_GRD", tiff, xml_ann, xml_cal, xml_noise, name + ".par", name]
            try:
                run(cmd)
            except ImportWarning:
                pass

    def getCorners(self):
        if self.compression == "zip":
            with zf.ZipFile(self.scene, "r") as z:
                kml = z.open([x for x in z.namelist() if re.search("map-overlay\.kml", x)][0], "r").read()
        # todo: this looks wrong; check whether it's correct
        # elif self.compression == "tar":
        #     tar = tf.open(self.scene, "r")
        #     kml = tar.extractfile().read()
        #     tar.close()
        else:
            with open(finder(self.scene, ["*map-overlay.kml"])[0], "r") as infile:
                kml = infile.read()
        elements = ElementTree.fromstring(kml).findall(".//coordinates")

        coordinates = [x.split(",") for x in elements[0].text.split()]
        lat = [float(x[1]) for x in coordinates]
        lon = [float(x[0]) for x in coordinates]
        return {"xmin": min(lon), "xmax": max(lon), "ymin": min(lat), "ymax": max(lat)}

    # def getCorners(self):
    #     lat = [x[1][1] for x in self.gcps]
    #     lon = [x[1][0] for x in self.gcps]
    #     return {"xmin": min(lon), "xmax": max(lon), "ymin": min(lat), "ymax": max(lat)}

    def outname_base(self):
        fields = ("{:_<4}".format(self.sensor),
                  "{:_<4}".format(self.beam),
                  self.orbit,
                  self.start)
        return "_".join(fields)

    def unpack(self, directory):
        outdir = os.path.join(directory, os.path.basename(self.file))
        self._unpack(outdir)

    # id = identify("/geonfs01_vol1/ve39vem/S1/archive/S1A_EW_GRDM_1SDH_20150408T053103_20150408T053203_005388_006D8D_5FAC.zip")


    # todo: remove class and change dependencies to class CEOS (scripts: gammaGUI/reader_ers.py)
    # class ERS(object):
    #     def __init__(self, scene):
    #
    #         try:
    #             lea = finder(scene, ["LEA_01.001"])[0]
    #         except IndexError:
    #             raise IOError("wrong input format; no leader file found")
    #         with open(lea, "r") as infile:
    #             text = infile.read()
    #         # extract frame id
    #         frame_index = re.search("FRAME=", text).end()
    #         self.frame = text[frame_index:frame_index+4]
    #         # extract calibration meta information
    #         stripper = " \t\r\n\0"
    #         self.sensor = text[(720+395):(720+411)].strip(stripper)
    #         self.date = int(text[(720+67):(720+99)].strip(stripper)[:8])
    #         self.proc_fac = text[(720+1045):(720+1061)].strip(stripper)
    #         self.proc_sys = text[(720+1061):(720+1069)].strip(stripper)
    #         self.proc_vrs = text[(720+1069):(720+1077)].strip(stripper)
    #         text_subset = text[re.search("FACILITY RELATED DATA RECORD \[ESA GENERAL TYPE\]", text).start()-13:]
    #         self.cal = -10*math.log(float(text_subset[663:679].strip(stripper)), 10)
    #         self.antenna_flag = text_subset[659:663].strip(stripper)

    # the following section is only relevant for PRI products and can be considered future work
    # select antenna gain correction lookup file from extracted meta information
    # the lookup files are stored in a subfolder CAL which is included in the pythonland software package
    # if sensor == "ERS1":
    #     if date < 19950717:
    #         antenna = "antenna_ERS1_x_x_19950716"
    #     else:
    #         if proc_sys == "VMP":
    #             antenna = "antenna_ERS2_VMP_v68_x" if proc_vrs >= 6.8 else "antenna_ERS2_VMP_x_v67"
    #         elif proc_fac == "UKPAF" and date < 19970121:
    #             antenna = "antenna_ERS1_UKPAF_19950717_19970120"
    #         else:
    #             antenna = "antenna_ERS1"
    # else:
    #     if proc_sys == "VMP":
    #         antenna = "antenna_ERS2_VMP_v68_x" if proc_vrs >= 6.8 else "antenna_ERS2_VMP_x_v67"
    #     elif proc_fac == "UKPAF" and date < 19970121:
    #         antenna = "antenna_ERS2_UKPAF_x_19970120"
    #     else:
    #         antenna = "antenna_ERS2"<|MERGE_RESOLUTION|>--- conflicted
+++ resolved
@@ -133,49 +133,17 @@
     def getCorners(self):
         return
 
-    def getGammaImages(self, directory=None):
-        if directory is None:
-            if hasattr(self, "gammadir"):
-                directory = self.gammadir
-            else:
-                raise IOError("directory missing; please provide directory to function or define object attribute 'gammadir'")
-        return [x for x in finder(directory, [self.outname_base()], regex=True) if not re.search("\.(?:par|hdr|aux\.xml)$", x)]
-
-    def getHGT(self):
-        """
-        Returns: names of all SRTM hgt tile names overlapping with the SAR scene
-        """
-
-        corners = self.getCorners()
-
-        # generate sequence of integer coordinates marking the tie points of the overlapping hgt tiles
-        lat = range(int(float(corners["ymin"]) // 1), int(float(corners["ymax"]) // 1) + 1)
-        lon = range(int(float(corners["xmin"]) // 1), int(float(corners["xmax"]) // 1) + 1)
-
-        # convert coordinates to string with leading zeros and hemisphere identification letter
-        lat = [str(x).zfill(2 + len(str(x)) - len(str(x).strip("-"))) for x in lat]
-        lat = [x.replace("-", "S") if "-" in x else "N" + x for x in lat]
-
-        lon = [str(x).zfill(3 + len(str(x)) - len(str(x).strip("-"))) for x in lon]
-        lon = [x.replace("-", "W") if "-" in x else "E" + x for x in lon]
-
-        # concatenate all formatted latitudes and longitudes with each other as final product
-        return [x + y + ".hgt" for x in lat for y in lon]
-
-    @abc.abstractmethod
-    def outname_base(self):
-        return
+    def getGammaImages(self, directory):
+        return [x for x in finder(directory, [self.outname_base], regex=True) if not x.endswith(".par")]
 
     def summary(self):
         for item in sorted(self.__dict__.keys()):
-            if item != "gcps":
-                print "{0}: {1}".format(item, getattr(self, item))
+            print "{0}: {1}".format(item, getattr(self, item))
 
     @abc.abstractmethod
     def unpack(self, directory):
         return
 
-    # todo: prevent unpacking if target files already exist
     def _unpack(self, directory):
         if not os.path.isdir(directory):
             os.makedirs(directory)
@@ -183,44 +151,43 @@
             archive = tf.open(self.scene, "r")
             names = archive.getnames()
             header = os.path.commonprefix(names)
-
-            if header in names:
+            if len(header) > 0:
                 if archive.getmember(header).isdir():
                     for item in sorted(names):
                         if item != header:
                             member = archive.getmember(item)
-                            outname = os.path.join(directory, item.replace(header + "/", ""))
+                            outname = os.path.join(directory, item.replace(header+"/", ""))
                             if member.isdir():
                                 os.makedirs(outname)
                             else:
                                 with open(outname, "w") as outfile:
                                     outfile.write(member.tobuf())
                     archive.close()
-                else:
-                    archive.extractall(directory)
-                    archive.close()
+                    return
+            archive.extractall(directory)
+            archive.close()
         elif zf.is_zipfile(self.scene):
             archive = zf.ZipFile(self.scene, "r")
             names = archive.namelist()
             header = os.path.commonprefix(names)
-            if header.endswith("/"):
-                for item in sorted(names):
-                    if item != header:
-                        outname = os.path.join(directory, item.replace(header, ""))
-                        if item.endswith("/"):
-                            os.makedirs(outname)
-                        else:
-                            with open(outname, "w") as outfile:
-                                outfile.write(archive.read(item))
-                archive.close()
-            else:
-                archive.extractall(directory)
-                archive.close()
+            if len(header) > 0:
+                if header.endswith("/"):
+                    for item in sorted(names):
+                        if item != header:
+                            outname = os.path.join(directory, item.replace(header, ""))
+                            if item.endswith("/"):
+                                os.makedirs(outname)
+                            else:
+                                with open(outname, "w") as outfile:
+                                    outfile.write(archive.read(item))
+                    archive.close()
+                    return
+            archive.extractall(directory)
+            archive.close()
         self.scene = directory
         self.file = os.path.join(self.scene, os.path.basename(self.file))
 
 
-<<<<<<< HEAD
 # class CEOS(ID):
 #     # todo: What sensors other than ERS1, ERS2 and Envisat ASAR should be included?
 #     # todo: add a pattern to check if the scene could be handled by CEOS
@@ -261,57 +228,14 @@
 #             self._unpack(outdir)
 #         else:
 #             raise NotImplementedError("sensor {} not implemented yet".format(self.sensor))
-=======
-class CEOS(ID):
-    # todo: What sensors other than ERS1, ERS2 should be included?
-    # todo: add a pattern to check if the scene could be handled by CEOS
-    def __init__(self, scene):
-        self.gdalinfo(scene)
-        self.sensor = self.CEOS_MISSION_ID
-        self.start = self.CEOS_ACQUISITION_TIME
-        self.incidence = self.CEOS_INC_ANGLE
-        self.spacing = [self.CEOS_PIXEL_SPACING_METERS, self.CEOS_LINE_SPACING_METERS]
-
-        # todo: check whether this is correct:
-        self.orbit = "D" if self.CEOS_PLATFORM_HEADING > 180 else "A"
-        self.k_db = -10*math.log(self.CEOS_CALIBRATION_CONSTANT_K, 10)
-        self.sc_db = {"ERS1": 59.61, "ERS2": 60}[self.sensor]
-        self.outname_base = "{0}______{1}".format(*[self.sensor, self.start])
-
-    #todo: should define a calibrate function
-    def getCorners(self):
-        lat = [x[1][1] for x in self.gcps]
-        lon = [x[1][0] for x in self.gcps]
-        return {"xmin": min(lon), "xmax": max(lon), "ymin": min(lat), "ymax": max(lat)}
-
-    def convert2gamma(self, directory):
-        if self.sensor in ["ERS1", "ERS2"]:
-            outname = os.path.join(directory, self.outname_base+"_VV_slc")
-            lea = os.path.join(self.scene, "LEA_01.001")
-            title = os.path.basename(self.findfiles("\.PS$")[0]).replace(".PS", "")
-            run(["par_ESA_ERS", lea, outname+".par", self.file, outname], inlist=[title])
-        else:
-            raise NotImplementedError("sensor {} not implemented yet".format(self.sensor))
-
-    def unpack(self, directory):
-        if self.sensor in ["ERS1", "ERS2"]:
-            outdir = os.path.join(directory, re.sub("\.[EN][12]\.PS$", "", os.path.basename(self.findfiles("\.PS$")[0])))
-            self._unpack(outdir)
-        else:
-            raise NotImplementedError("sensor {} not implemented yet".format(self.sensor))
->>>>>>> c9fe94d6
 
 # id = identify("/geonfs01_vol1/ve39vem/ERS/ERS1_0132_2529_20dec95")
 # id = identify("/geonfs01_vol1/ve39vem/ERS/ERS1_0132_2529_20dec95.zip")
 
 
 class ESA(ID):
-<<<<<<< HEAD
+    """Handle SAR data of the ESA format."""
     def __init__(self, scene, mode="full"):
-=======
-    """Handle SAR data of the ESA format."""
-    def __init__(self, scene):
->>>>>>> c9fe94d6
 
         self.pattern = r"(?P<product_id>(?:SAR|ASA)_(?:IM(?:S|P|G|M|_)|AP(?:S|P|G|M|_)|WV(?:I|S|W|_))_[012B][CP])" \
                        r"(?P<processing_stage_flag>[A-Z])" \
@@ -327,87 +251,53 @@
                        r"(?P<satellite_ID>[EN][12])" \
                        r"(?P<extension>(?:\.zip|\.tar\.gz|))$"
 
-        self.pattern_pid = r"(?P<sat_id>(?:SAR|ASA))_" \
-                           r"(?P<image_mode>(?:IM(?:S|P|G|M|_)|AP(?:S|P|G|M|_)|WV(?:I|S|W|_)))_" \
-                           r"(?P<processing_level>[012B][CP])"
-
         self.scene = os.path.realpath(scene)
-
-        self.examine()
-
-        match = re.match(re.compile(self.pattern), os.path.basename(self.file))
-        if re.search("IM__0", match.group("product_id")):
-            raise IOError("product level 0 not supported (yet)")
-
         self.gdalinfo(self.scene)
-
-        if self.sensor == "ASAR":
-            self.polarisations = [getattr(self, x).replace("/", "") for x in self.__dict__.keys() if re.search("TX_RX_POLAR", x)]
-        elif self.sensor in ["ERS1", "ERS2"]:
-            self.polarisations = ["VV"]
-
         self.orbit = self.SPH_PASS[0]
         self.start = self.MPH_SENSING_START
         self.stop = self.MPH_SENSING_STOP
-        self.spacing = (self.SPH_RANGE_SPACING, self.SPH_AZIMUTH_SPACING)
+        self.spacing = [self.SPH_RANGE_SPACING, self.SPH_AZIMUTH_SPACING]
         self.looks = [self.SPH_RANGE_LOOKS, self.SPH_AZIMUTH_LOOKS]
-
-    def outname_base(self):
-        match1 = re.match(re.compile(self.pattern), os.path.basename(self.scene))
-        match2 = re.match(re.compile(self.pattern_pid), match1.group("product_id"))
-        fields = ("{:_<4}".format(self.sensor),
-                  "{:_<4}".format(match2.group("image_mode")),
-                  self.orbit,
-                  self.start)
-        return "_".join(fields)
+        self.outname_base = "{0}______{1}".format(*[self.sensor, self.start])
 
     def getCorners(self):
         lon = [getattr(self, x) for x in self.__dict__.keys() if re.search("LONG", x)]
         lat = [getattr(self, x) for x in self.__dict__.keys() if re.search("LAT", x)]
         return {"xmin": min(lon), "xmax": max(lon), "ymin": min(lat), "ymax": max(lat)}
 
-    # todo: prevent conversion if target files already exist
     def convert2gamma(self, directory):
         self.gammadir = directory
-        outname = os.path.join(directory, self.outname_base())
+        outname = os.path.join(directory, self.outname_base)
         if len(self.getGammaImages(directory)) == 0:
             run(["par_ASAR", self.file, outname])
-            os.remove(outname + ".hdr")
+            os.remove(outname+".hdr")
             for item in finder(directory, [os.path.basename(outname)], regex=True):
                 ext = ".par" if item.endswith(".par") else ""
                 base = os.path.basename(item).strip(ext)
                 base = base.replace(".", "_")
-                base = base.replace("PRI", "pri")
-                base = base.replace("GRD", "grd")
+                base = base.replace("PRI", "mli")
                 base = base.replace("SLC", "slc")
-                newname = os.path.join(directory, base + ext)
+                newname = os.path.join(directory, base+ext)
                 os.rename(item, newname)
         else:
             raise IOError("scene already processed")
 
     def calibrate(self, replace=False):
         k_db = {"ASAR": 55., "ERS1": 58.24, "ERS2": 59.75}[self.sensor]
-        inc_ref = 90. if self.sensor == "ASAR" else 23.
-        # candidates = [x for x in self.getGammaImages(self.gammadir) if not re.search("_(?:cal|grd)$", x)]
-        candidates = [x for x in self.getGammaImages(self.gammadir) if re.search("_pri$", x)]
+        inc_ref = 90. if self. sensor == "ASAR" else 23.
+        candidates = [x for x in self.getGammaImages(self.gammadir) if not x.endswith("_cal") and not os.path.isfile(x+"_cal")]
         for image in candidates:
-            out = image.replace("pri", "grd")
-            run(["radcal_PRI", image, image + ".par", out, out + ".par", k_db, inc_ref])
+            run(["radcal_PRI", image, image+".par", image+"_cal", image+"_cal.par", k_db, inc_ref])
             if replace:
                 os.remove(image)
-                os.remove(image + ".par")
+                os.remove(image+".par")
 
     def unpack(self, directory):
-        base_file = os.path.basename(self.file).strip("\.zip|\.tar(?:\.gz|)")
-        base_dir = os.path.basename(directory.strip("/"))
-
-        outdir = directory if base_file == base_dir else os.path.join(directory, base_file)
-
+        outdir = os.path.join(directory, os.path.splitext(os.path.basename(self.file))[0])
         self._unpack(outdir)
-
-
-# id = identify("/geonfs01_vol1/ve39vem/swos/ASA_APP_1PTDPA20040102_102928_000000162023_00051_09624_0240.N1.zip")
-# id = identify("/geonfs01_vol1/ve39vem/swos/SAR_IMP_1PXASI19920419_110159_00000017C083_00323_03975_8482.E1.zip")
+# id = identify("/geonfs01_vol1/ve39vem/swos/ASA_APP_1PTDPA20040102_102928_000000162023_00051_09624_0240.N1")
+# id = identify("/geonfs01_vol1/ve39vem/swos/SAR_IMP_1PXASI19920419_110159_00000017C083_00323_03975_8482.E1")
+# id = identify("/geonfs01_vol1/ve39vem/swos/ER01_SAR_IMP_1P_19920419T110159_19920419T110216_IPA_03975_0000.ESA.tar.gz")
 
 # scenes = finder("/geonfs01_vol1/ve39vem/swos", ["*"])
 # counter = 0
@@ -433,38 +323,35 @@
 #     print scene
 
 
-# class RS2(ID):
-#     def __init__(self, scene):
-#
-#         raise IOError
-#
-#         self.pattern = r'^(?:RS2|RSAT2)_(?:OK[0-9]+)_(?:PK[0-9]+)_(?:DK[0-9]+)_' \
-#                        r'(?P<beam>[0-9A-Z]+)_' \
-#                        r'(?P<date>[0-9]{8})_' \
-#                        r'(?P<time>[0-9]{6})_' \
-#                        r'(?P<pols>[HV]{2}_' \
-#                        r'(?P<level>SLC|SGX|SGF|SCN|SCW|SSG|SPG)$'
-#
-#         self.sensor = "RS2"
-#         self.scene = os.path.realpath(scene)
-#         self.gdalinfo(self.scene)
-#         self.start = self.ACQUISITION_START_TIME
-#         self.incidence = (self.FAR_RANGE_INCIDENCE_ANGLE + self.NEAR_RANGE_INCIDENCE_ANGLE)/2
-#         self.spacing = (self.PIXEL_SPACING, self.LINE_SPACING)
-#         self.orbit = self.ORBIT_DIRECTION[0]
-#
-#     def getCorners(self):
-#         lat = [x[1][1] for x in self.gcps]
-#         lon = [x[1][0] for x in self.gcps]
-#         return {"xmin": min(lon), "xmax": max(lon), "ymin": min(lat), "ymax": max(lat)}
+class RS2(ID):
+    def __init__(self, scene):
+
+        self.pattern = r'^(?:RS2|RSAT2)_(?:OK[0-9]+)_(?:PK[0-9]+)_(?:DK[0-9]+)_' \
+                       r'(?P<beam>[0-9A-Z]+)_' \
+                       r'(?P<date>[0-9]{8})_' \
+                       r'(?P<time>[0-9]{6})_' \
+                       r'(?P<pols>[HV]{2}_' \
+                       r'(?P<level>SLC|SGX|SGF|SCN|SCW|SSG|SPG)$'
+
+        self.sensor = "RS2"
+        self.scene = os.path.realpath(scene)
+        self.gdalinfo(self.scene)
+        self.start = self.ACQUISITION_START_TIME
+        self.incidence = (self.FAR_RANGE_INCIDENCE_ANGLE + self.NEAR_RANGE_INCIDENCE_ANGLE)/2
+        self.spacing = [self.PIXEL_SPACING, self.LINE_SPACING]
+        self.orbit = self.ORBIT_DIRECTION[0]
+
+    def getCorners(self):
+        lat = [x[1][1] for x in self.gcps]
+        lon = [x[1][0] for x in self.gcps]
+        return {"xmin": min(lon), "xmax": max(lon), "ymin": min(lat), "ymax": max(lat)}
 
 # id = identify("/geonfs01_vol1/ve39vem/RS2/RS2_OK53107_PK504800_DK448361_FQ1_20140606_055403_HH_VV_HV_VH_SLC.zip")
 
-    #todo: add a calibrate function
 
 # todo: check self.file and self.scene assignment after unpacking
 class SAFE(ID):
-    def __init__(self, scene, mode="full"):
+    def __init__(self, scene):
 
         self.scene = os.path.realpath(scene)
 
@@ -473,7 +360,7 @@
                        r"(?P<product>SLC|GRD|OCN)(?:F|H|M|_)_" \
                        r"(?:1|2)" \
                        r"(?P<category>S|A)" \
-                       r"(?P<pols>SH|SV|DH|DV)_" \
+                       r"(?P<pols>SH|SV|DH|DV|HH|HV|VV|VH)_" \
                        r"(?P<start>[0-9]{8}T[0-9]{6})_" \
                        r"(?P<stop>[0-9]{8}T[0-9]{6})_" \
                        r"(?:[0-9]{6})_" \
@@ -491,7 +378,13 @@
                           r"(?P<id>[0-9]{3})" \
                           r"\.xml$"
 
-        self.examine()
+        files = self.findfiles(self.pattern)
+        if len(files) == 1:
+            self.file = files[0]
+        elif len(files) == 0:
+            raise IOError("folder does not match S1 scene naming convention")
+        else:
+            raise IOError("file ambiguity detected")
 
         match = re.match(re.compile(self.pattern), os.path.basename(self.file))
 
@@ -500,21 +393,8 @@
         for key in re.compile(self.pattern).groupindex:
             setattr(self, key, match.group(key))
 
-        self.polarisations = {"SH": ["HH"], "SV": ["VV"], "DH": ["HH", "HV"], "DV": ["VV", "VH"]}[self.pols]
-
         self.orbit = "D" if float(re.findall("[0-9]{6}", self.start)[1]) < 120000 else "A"
-
-        self.projection = 'GEOGCS["WGS 84",' \
-                          'DATUM["WGS_1984",' \
-                          'SPHEROID["WGS 84",6378137,298.257223563,AUTHORITY["EPSG","7030"]],AUTHORITY["EPSG","6326"]],' \
-                          'PRIMEM["Greenwich",0,AUTHORITY["EPSG","8901"]],' \
-                          'UNIT["degree",0.01745329251994328,AUTHORITY["EPSG","9122"]],' \
-                          'AUTHORITY["EPSG","4326"]]'
-
-        if mode == "full":
-            self.gdalinfo(self.scene)
-            self.spacing = (self.PIXEL_SPACING, self.LINE_SPACING)
-            # self.orbit = self.ORBIT_DIRECTION[0]
+        self.projection = "+proj=longlat +ellps=WGS84 +datum=WGS84 +no_defs"
 
     def calibrate(self, replace=False):
         print "calibration already performed during import"
@@ -527,46 +407,34 @@
         if self.category == "A":
             raise IOError("Sentinel-1 annotation-only products are not supported")
 
-        if not os.path.isdir(directory):
-            os.makedirs(directory)
-
-        for xml_ann in finder(os.path.join(self.scene, "annotation"), [self.pattern_ds], regex=True):
+        for xml_ann in finder(os.path.join(self.scene, "annotation"), [self.pattern_ds]):
             base = os.path.basename(xml_ann)
-            match = re.compile(self.pattern_ds).match(base)
+            match = re.compile(self.pattern_ds).match(os.path.basename(base))
 
             tiff = os.path.join(self.scene, "measurement", base.replace(".xml", ".tiff"))
             xml_cal = os.path.join(self.scene, "annotation", "calibration", "calibration-" + base)
-            # todo: investigate what the noise file is for
             # the use of the noise xml file has been found to occasionally cause severe image artifacts of manifold nature and is thus excluded
-            # the reason (GAMMA command error vs. bad SAFE xml file entry) is yet to be discovered
+            # the reason (GAMMA command error vs. bad ESA xml file entry) is yet to be discovered
             # xml_noise = os.path.join(self.scene, "annotation", "calibration", "noise-" + base)
             xml_noise = "-"
-            fields = ("{:_<4}".format(self.sensor),
-                      "{:_<4}".format(match.group("swath").upper()),
-                      self.orbit,
-                      self.start,
-                      match.group("pol").upper(),
-                      match.group("product"))
-            name = os.path.join(directory, "_".join(fields))
-
-            if match.group("product") == "slc":
-                cmd = ["par_S1_SLC", tiff, xml_ann, xml_cal, xml_noise, name + ".par", name, name + ".tops_par"]
+            fields = (self.sensor, match.group("swath"), self.start, match.group("pol").upper())
+            if match.group("prod") == "SLC":
+                name = os.path.join(directory, "{0}_{1}__{2}_{3}_slc".format(*fields))
+                # print ["par_S1_SLC", tiff, xml_ann, xml_cal, xml_noise, name + ".par", name, name + ".tops_par"]
+                run(["par_S1_SLC", tiff, xml_ann, xml_cal, xml_noise, name + ".par", name, name + ".tops_par"])
             else:
-                cmd = ["par_S1_GRD", tiff, xml_ann, xml_cal, xml_noise, name + ".par", name]
-            try:
-                run(cmd)
-            except ImportWarning:
-                pass
+                name = os.path.join(directory, "{0}______{2}_{3}_mli".format(*fields))
+                # print ["par_S1_GRD", tiff, xml_ann, xml_cal, xml_noise, name + ".par", name]
+                run(["par_S1_GRD", tiff, xml_ann, xml_cal, xml_noise, name + ".par", name])
 
     def getCorners(self):
         if self.compression == "zip":
             with zf.ZipFile(self.scene, "r") as z:
                 kml = z.open([x for x in z.namelist() if re.search("map-overlay\.kml", x)][0], "r").read()
-        # todo: this looks wrong; check whether it's correct
-        # elif self.compression == "tar":
-        #     tar = tf.open(self.scene, "r")
-        #     kml = tar.extractfile().read()
-        #     tar.close()
+        elif self.compression == "tar":
+            tar = tf.open(self.scene, "r")
+            kml = tar.extractfile().read()
+            tar.close()
         else:
             with open(finder(self.scene, ["*map-overlay.kml"])[0], "r") as infile:
                 kml = infile.read()
@@ -577,66 +445,53 @@
         lon = [float(x[0]) for x in coordinates]
         return {"xmin": min(lon), "xmax": max(lon), "ymin": min(lat), "ymax": max(lat)}
 
-    # def getCorners(self):
-    #     lat = [x[1][1] for x in self.gcps]
-    #     lon = [x[1][0] for x in self.gcps]
-    #     return {"xmin": min(lon), "xmax": max(lon), "ymin": min(lat), "ymax": max(lat)}
-
-    def outname_base(self):
-        fields = ("{:_<4}".format(self.sensor),
-                  "{:_<4}".format(self.beam),
-                  self.orbit,
-                  self.start)
-        return "_".join(fields)
-
     def unpack(self, directory):
         outdir = os.path.join(directory, os.path.basename(self.file))
         self._unpack(outdir)
 
-    # id = identify("/geonfs01_vol1/ve39vem/S1/archive/S1A_EW_GRDM_1SDH_20150408T053103_20150408T053203_005388_006D8D_5FAC.zip")
-
-
-    # todo: remove class and change dependencies to class CEOS (scripts: gammaGUI/reader_ers.py)
-    # class ERS(object):
-    #     def __init__(self, scene):
-    #
-    #         try:
-    #             lea = finder(scene, ["LEA_01.001"])[0]
-    #         except IndexError:
-    #             raise IOError("wrong input format; no leader file found")
-    #         with open(lea, "r") as infile:
-    #             text = infile.read()
-    #         # extract frame id
-    #         frame_index = re.search("FRAME=", text).end()
-    #         self.frame = text[frame_index:frame_index+4]
-    #         # extract calibration meta information
-    #         stripper = " \t\r\n\0"
-    #         self.sensor = text[(720+395):(720+411)].strip(stripper)
-    #         self.date = int(text[(720+67):(720+99)].strip(stripper)[:8])
-    #         self.proc_fac = text[(720+1045):(720+1061)].strip(stripper)
-    #         self.proc_sys = text[(720+1061):(720+1069)].strip(stripper)
-    #         self.proc_vrs = text[(720+1069):(720+1077)].strip(stripper)
-    #         text_subset = text[re.search("FACILITY RELATED DATA RECORD \[ESA GENERAL TYPE\]", text).start()-13:]
-    #         self.cal = -10*math.log(float(text_subset[663:679].strip(stripper)), 10)
-    #         self.antenna_flag = text_subset[659:663].strip(stripper)
-
-    # the following section is only relevant for PRI products and can be considered future work
-    # select antenna gain correction lookup file from extracted meta information
-    # the lookup files are stored in a subfolder CAL which is included in the pythonland software package
-    # if sensor == "ERS1":
-    #     if date < 19950717:
-    #         antenna = "antenna_ERS1_x_x_19950716"
-    #     else:
-    #         if proc_sys == "VMP":
-    #             antenna = "antenna_ERS2_VMP_v68_x" if proc_vrs >= 6.8 else "antenna_ERS2_VMP_x_v67"
-    #         elif proc_fac == "UKPAF" and date < 19970121:
-    #             antenna = "antenna_ERS1_UKPAF_19950717_19970120"
-    #         else:
-    #             antenna = "antenna_ERS1"
-    # else:
-    #     if proc_sys == "VMP":
-    #         antenna = "antenna_ERS2_VMP_v68_x" if proc_vrs >= 6.8 else "antenna_ERS2_VMP_x_v67"
-    #     elif proc_fac == "UKPAF" and date < 19970121:
-    #         antenna = "antenna_ERS2_UKPAF_x_19970120"
-    #     else:
-    #         antenna = "antenna_ERS2"+# id = identify("/geonfs01_vol1/ve39vem/S1/archive/S1A_EW_GRDM_1SDH_20150408T053103_20150408T053203_005388_006D8D_5FAC.zip")
+
+
+class ERS(object):
+    # todo: add a pattern to check if the scene could be handled
+    def __init__(self, scene):
+        try:
+            lea = finder(scene, ["LEA_01.001"])[0]
+        except IndexError:
+            raise IOError("wrong input format; no leader file found")
+        with open(lea, "r") as infile:
+            text = infile.read()
+        # extract frame id
+        frame_index = re.search("FRAME=", text).end()
+        self.frame = text[frame_index:frame_index+4]
+        # extract calibration meta information
+        stripper = " \t\r\n\0"
+        self.sensor = text[(720+395):(720+411)].strip(stripper)
+        self.date = int(text[(720+67):(720+99)].strip(stripper)[:8])
+        self.proc_fac = text[(720+1045):(720+1061)].strip(stripper)
+        self.proc_sys = text[(720+1061):(720+1069)].strip(stripper)
+        self.proc_vrs = text[(720+1069):(720+1077)].strip(stripper)
+        text_subset = text[re.search("FACILITY RELATED DATA RECORD \[ESA GENERAL TYPE\]", text).start()-13:]
+        self.cal = -10*math.log(float(text_subset[663:679].strip(stripper)), 10)
+        self.antenna_flag = text_subset[659:663].strip(stripper)
+
+        # the following section is only relevant for PRI products and can be considered future work
+        # select antenna gain correction lookup file from extracted meta information
+        # the lookup files are stored in a subfolder CAL which is included in the pythonland software package
+        # if sensor == "ERS1":
+        #     if date < 19950717:
+        #         antenna = "antenna_ERS1_x_x_19950716"
+        #     else:
+        #         if proc_sys == "VMP":
+        #             antenna = "antenna_ERS2_VMP_v68_x" if proc_vrs >= 6.8 else "antenna_ERS2_VMP_x_v67"
+        #         elif proc_fac == "UKPAF" and date < 19970121:
+        #             antenna = "antenna_ERS1_UKPAF_19950717_19970120"
+        #         else:
+        #             antenna = "antenna_ERS1"
+        # else:
+        #     if proc_sys == "VMP":
+        #         antenna = "antenna_ERS2_VMP_v68_x" if proc_vrs >= 6.8 else "antenna_ERS2_VMP_x_v67"
+        #     elif proc_fac == "UKPAF" and date < 19970121:
+        #         antenna = "antenna_ERS2_UKPAF_x_19970120"
+        #     else:
+        #         antenna = "antenna_ERS2"