--- conflicted
+++ resolved
@@ -13,8 +13,5 @@
   - sqlalchemy-utils>=0.37
   - geoalchemy2
   - gdal>=2.4
-<<<<<<< HEAD
   - pillow
-=======
-  - lxml
->>>>>>> f6b56efb
+  - lxml